import setuptools

with open("README.md", "r") as f:
    long_description = f.read()

requirements = []
with open("requirements.txt", "r") as f:
    for line in f:
        requirements.append(line.strip())

# noinspection PyInterpreter
setuptools.setup(
    name="autoPyTorch",
    version="0.0.3",
    author="AutoML Freiburg",
    author_email="zimmerl@informatik.uni-freiburg.de",
    description=("Auto-PyTorch searches neural architectures using BO-HB"),
    long_description=long_description,
    url="https://github.com/automl/Auto-PyTorch",
    long_description_content_type="text/markdown",
    license="3-clause BSD",
    keywords="machine learning algorithm configuration hyperparameter"
             "optimization tuning neural architecture deep learning",
    packages=setuptools.find_packages(),
    classifiers=[
        "Development Status :: 3 - Alpha",
        "Topic :: Utilities",
        "Topic :: Scientific/Engineering",
        "Topic :: Scientific/Engineering :: Artificial Intelligence",
        "Programming Language :: Python :: 3",
        "License :: OSI Approved :: BSD License",
    ],
    python_requires='>=3',
    platforms=['Linux'],
    install_requires=requirements,
    include_package_data=True,
    extras_require={
        "test": [
            "matplotlib",
            "pytest",
            "pytest-xdist",
            "pytest-timeout",
            "flaky",
            "pyarrow",
            "pre-commit",
            "pytest-cov",
            "codecov",
            "pep8",
<<<<<<< HEAD
            "mypy"
=======
            "mypy",
            "openml"
>>>>>>> 55ec853c
        ],
        "examples": [
            "matplotlib",
            "jupyter",
            "notebook",
            "seaborn",
            "sktime"
        ],
        "docs": ["sphinx", "sphinx-gallery", "sphinx_bootstrap_theme", "numpydoc"],
    },
    test_suite="pytest",
    data_files=[('configs', ['autoPyTorch/configs/default_pipeline_options.json'])]
)<|MERGE_RESOLUTION|>--- conflicted
+++ resolved
@@ -46,12 +46,8 @@
             "pytest-cov",
             "codecov",
             "pep8",
-<<<<<<< HEAD
-            "mypy"
-=======
             "mypy",
             "openml"
->>>>>>> 55ec853c
         ],
         "examples": [
             "matplotlib",
