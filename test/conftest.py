import os
import re
import shutil
import time

import dask
import dask.distributed

import numpy as np

import pytest

from sklearn.datasets import fetch_openml, make_classification, make_regression

from autoPyTorch.data.tabular_validator import TabularInputValidator
from autoPyTorch.datasets.tabular_dataset import TabularDataset
from autoPyTorch.utils.backend import create
from autoPyTorch.utils.hyperparameter_search_space_update import HyperparameterSearchSpaceUpdates
from autoPyTorch.utils.pipeline import get_dataset_requirements


def slugify(text):
    return re.sub(r'[\[\]]+', '-', text.lower())


@pytest.fixture(scope="function")
def backend(request):
    test_dir = os.path.dirname(__file__)
    tmp = slugify(os.path.join(
        test_dir, '.tmp__%s__%s' % (request.module.__name__, request.node.name)))
    output = slugify(os.path.join(
        test_dir, '.output__%s__%s' % (request.module.__name__, request.node.name)))

    for dir in (tmp, output):
        for i in range(10):
            if os.path.exists(dir):
                try:
                    shutil.rmtree(dir)
                    break
                except OSError:
                    time.sleep(1)

    # Make sure the folders we wanna create do not already exist.
    backend = create(
        tmp,
        output,
        delete_tmp_folder_after_terminate=True,
        delete_output_folder_after_terminate=True,
    )

    def get_finalizer(tmp_dir, output_dir):
        def session_run_at_end():
            for dir in (tmp_dir, output_dir):
                for i in range(10):
                    if os.path.exists(dir):
                        try:
                            shutil.rmtree(dir)
                            break
                        except OSError:
                            time.sleep(1)

        return session_run_at_end

    request.addfinalizer(get_finalizer(tmp, output))

    return backend


@pytest.fixture(scope="function")
def tmp_dir(request):
    return _dir_fixture('tmp', request)


@pytest.fixture(scope="function")
def output_dir(request):
    return _dir_fixture('output', request)


def _dir_fixture(dir_type, request):
    test_dir = os.path.dirname(__file__)
    dir = os.path.join(
        test_dir, '.%s__%s__%s' % (dir_type, request.module.__name__, request.node.name)
    )

    for i in range(10):
        if os.path.exists(dir):
            try:
                shutil.rmtree(dir)
                break
            except OSError:
                pass

    def get_finalizer(dir):
        def session_run_at_end():
            for i in range(10):
                if os.path.exists(dir):
                    try:
                        shutil.rmtree(dir)
                        break
                    except OSError:
                        time.sleep(1)

        return session_run_at_end

    request.addfinalizer(get_finalizer(dir))

    return dir


@pytest.fixture(scope="function")
def dask_client(request):
    """
    This fixture is meant to be called one per pytest session.
    The goal of this function is to create a global client at the start
    of the testing phase. We can create clients at the start of the
    session (this case, as above scope is session), module, class or function
    level.
    The overhead of creating a dask client per class/module/session is something
    that travis cannot handle, so we rely on the following execution flow:
    1- At the start of the pytest session, session_run_at_beginning fixture is called
    to create a global client on port 4567.
    2- Any test that needs a client, would query the global scheduler that allows
    communication through port 4567.
    3- At the end of the test, we shutdown any remaining work being done by any worker
    in the client. This has a maximum 10 seconds timeout. The client object will afterwards
    be empty and when pytest closes, it can safely delete the object without hanging.
    More info on this file can be found on:
    https://docs.pytest.org/en/stable/writing_plugins.html#conftest-py-plugins
    """
    dask.config.set({'distributed.worker.daemon': False})

    client = dask.distributed.Client(n_workers=2, threads_per_worker=1, processes=False)

    def get_finalizer(address):
        def session_run_at_end():
            client = dask.distributed.get_client(address)
            client.shutdown()
            client.close()
            del client

        return session_run_at_end

    request.addfinalizer(get_finalizer(client.scheduler_info()['address']))

    return client


def get_tabular_data(task):
    if task == "classification_numerical_only":
        X, y = make_classification(
            n_samples=200,
            n_features=4,
            n_informative=3,
            n_redundant=1,
            n_repeated=0,
            n_classes=2,
            n_clusters_per_class=2,
            shuffle=True,
            random_state=0
        )

    elif task == "classification_categorical_only":
        X, y = fetch_openml(data_id=40981, return_X_y=True, as_frame=True)
        categorical_columns = [column for column in X.columns if X[column].dtype.name == 'category']
        X = X[categorical_columns]
        X = X.iloc[0:200]
        y = y.iloc[0:200]

    elif task == "classification_numerical_and_categorical":
        X, y = fetch_openml(data_id=40981, return_X_y=True, as_frame=True)
        X = X.iloc[0:200]
        y = y.iloc[0:200]

    elif task == "regression_numerical_only":
        X, y = make_regression(n_samples=200,
                               n_features=4,
                               n_informative=3,
                               n_targets=1,
                               shuffle=True,
                               random_state=0)
        y = (y - y.mean()) / y.std()

    elif task == "regression_categorical_only":
        X, y = fetch_openml("cholesterol", return_X_y=True, as_frame=True)
        categorical_columns = [column for column in X.columns if X[column].dtype.name == 'category']
        X = X[categorical_columns]
        X = X.iloc[0:200]
        y = y.iloc[0:200]
        y = (y - y.mean()) / y.std()

    elif task == "regression_numerical_and_categorical":
        X, y = fetch_openml("cholesterol", return_X_y=True, as_frame=True)
        X = X.iloc[0:200]
        y = y.iloc[0:200]
        y = (y - y.mean()) / y.std()

    else:
        raise ValueError("Unsupported task {}".format(task))

    return X, y

<<<<<<< HEAD

def get_fit_dictionary(X, y, backend):
=======
@pytest.fixture
def fit_dictionary_numerical_only(backend):
    X, y = make_classification(
        n_samples=200,
        n_features=10,
        n_informative=6,
        n_redundant=4,
        n_repeated=0,
        n_classes=2,
        n_clusters_per_class=2,
        shuffle=True,
        random_state=0
    )
    X = X.astype('float64')
    validator = TabularInputValidator(is_classification=True).fit(X.copy(), y.copy())
>>>>>>> b48b952a
    datamanager = TabularDataset(
        X=X, Y=y,
        validator=validator,
        X_test=X, Y_test=y,
    )

    info = datamanager.get_required_dataset_info()

    dataset_properties = datamanager.get_dataset_properties(get_dataset_requirements(info))
    fit_dictionary = {
        'X_train': datamanager.train_tensors[0],
        'y_train': datamanager.train_tensors[1],
        'train_indices': datamanager.splits[0][0],
        'val_indices': datamanager.splits[0][1],
        'dataset_properties': dataset_properties,
        'num_run': np.random.randint(50),
        'device': 'cpu',
        'budget_type': 'epochs',
        'epochs': 20,
        'torch_num_threads': 1,
        'early_stopping': 4,
        'working_dir': '/tmp',
        'use_tensorboard_logger': True,
        'use_pynisher': False,
        'metrics_during_training': True,
        'split_id': 0,
        'backend': backend,
    }
    backend.save_datamanager(datamanager)
    return fit_dictionary


@pytest.fixture
<<<<<<< HEAD
def fit_dictionary_tabular_dummy(request, backend):
    if request.param == "classification":
        X, y = get_tabular_data("classification_numerical_only")
    elif request.param == "regression":
        X, y = get_tabular_data("regression_numerical_only")
    else:
        raise ValueError("Unsupported indirect fixture {}".format(request.param))
    return get_fit_dictionary(X, y, backend)


@pytest.fixture
def fit_dictionary_tabular(request, backend):
    X, y = get_tabular_data(request.param)
    return get_fit_dictionary(X, y, backend)
=======
def fit_dictionary_categorical_only(backend):
    X, y = fetch_openml(data_id=40981, return_X_y=True, as_frame=True)
    categorical_columns = [column for column in X.columns if X[column].dtype.name == 'category']
    X = X[categorical_columns]
    X = X.iloc[0:200]
    y = y.iloc[0:200]
    validator = TabularInputValidator(is_classification=True).fit(X.copy(), y.copy())
    datamanager = TabularDataset(
        X=X, Y=y,
        validator=validator,
        X_test=X, Y_test=y,
    )
    info = datamanager.get_required_dataset_info()

    dataset_properties = datamanager.get_dataset_properties(get_dataset_requirements(info))
    fit_dictionary = {
        'X_train': datamanager.train_tensors[0],
        'y_train': datamanager.train_tensors[1],
        'train_indices': datamanager.splits[0][0],
        'val_indices': datamanager.splits[0][1],
        'dataset_properties': dataset_properties,
        'num_run': np.random.randint(50),
        'device': 'cpu',
        'budget_type': 'epochs',
        'epochs': 1,
        'torch_num_threads': 1,
        'early_stopping': 20,
        'working_dir': '/tmp',
        'use_tensorboard_logger': True,
        'use_pynisher': False,
        'metrics_during_training': True,
        'split_id': 0,
        'backend': backend,
    }
    backend.save_datamanager(datamanager)
    return fit_dictionary


@pytest.fixture
def fit_dictionary_num_and_categorical(backend):
    X, y = fetch_openml(data_id=40981, return_X_y=True, as_frame=True)
    X = X.iloc[0:200]
    y = y.iloc[0:200]
    validator = TabularInputValidator(is_classification=True).fit(X.copy(), y.copy())
    datamanager = TabularDataset(
        X=X, Y=y,
        validator=validator,
        X_test=X, Y_test=y,
    )
    info = datamanager.get_required_dataset_info()

    dataset_properties = datamanager.get_dataset_properties(get_dataset_requirements(info))

    fit_dictionary = {
        'X_train': datamanager.train_tensors[0],
        'y_train': datamanager.train_tensors[1],
        'train_indices': datamanager.splits[0][0],
        'val_indices': datamanager.splits[0][1],
        'dataset_properties': dataset_properties,
        'num_run': np.random.randint(50),
        'device': 'cpu',
        'budget_type': 'epochs',
        'epochs': 1,
        'torch_num_threads': 1,
        'early_stopping': 20,
        'working_dir': '/tmp',
        'use_tensorboard_logger': True,
        'use_pynisher': False,
        'metrics_during_training': True,
        'split_id': 0,
        'backend': backend,
    }
    backend.save_datamanager(datamanager)
    return fit_dictionary
>>>>>>> b48b952a


@pytest.fixture
def dataset(request):
    return request.getfixturevalue(request.param)


@pytest.fixture
def dataset_traditional_classifier_num_only():
    X, y = make_classification(
        n_samples=200,
        n_features=4,
        n_informative=3,
        n_redundant=1,
        n_repeated=0,
        n_classes=2,
        n_clusters_per_class=2,
        shuffle=True,
        random_state=0
    )
    return X, y


@pytest.fixture
def dataset_traditional_classifier_categorical_only():
    X, y = fetch_openml(data_id=40981, return_X_y=True, as_frame=True)
    categorical_columns = [column for column in X.columns if X[column].dtype.name == 'category']
    X = X[categorical_columns]
    X, y = X[:200].to_numpy(), y[:200].to_numpy().astype(np.int)
    return X, y


@pytest.fixture
def dataset_traditional_classifier_num_categorical():
    X, y = fetch_openml(data_id=40981, return_X_y=True, as_frame=True)
    y = y.astype(np.int)
    X, y = X[:200].to_numpy(), y[:200].to_numpy().astype(np.int)
    return X, y


@pytest.fixture
def search_space_updates():
    updates = HyperparameterSearchSpaceUpdates()
    updates.append(node_name="imputer",
                   hyperparameter="numerical_strategy",
                   value_range=("mean", "most_frequent"),
                   default_value="mean")
    updates.append(node_name="data_loader",
                   hyperparameter="batch_size",
                   value_range=[16, 512],
                   default_value=32)
    updates.append(node_name="lr_scheduler",
                   hyperparameter="CosineAnnealingLR:T_max",
                   value_range=[50, 60],
                   default_value=55)
    updates.append(node_name='network_backbone',
                   hyperparameter='ResNetBackbone:dropout',
                   value_range=[0, 0.5],
                   default_value=0.2)
    return updates


@pytest.fixture
def error_search_space_updates():
    updates = HyperparameterSearchSpaceUpdates()
    updates.append(node_name="imputer",
                   hyperparameter="num_str",
                   value_range=("mean", "most_frequent"),
                   default_value="mean")
    updates.append(node_name="data_loader",
                   hyperparameter="batch_size",
                   value_range=[16, 512],
                   default_value=32)
    updates.append(node_name="lr_scheduler",
                   hyperparameter="CosineAnnealingLR:T_max",
                   value_range=[50, 60],
                   default_value=55)
    updates.append(node_name='network_backbone',
                   hyperparameter='ResNetBackbone:dropout',
                   value_range=[0, 0.5],
                   default_value=0.2)
    return updates<|MERGE_RESOLUTION|>--- conflicted
+++ resolved
@@ -158,6 +158,7 @@
             shuffle=True,
             random_state=0
         )
+        validator = TabularInputValidator(is_classification=True).fit(X.copy(), y.copy())
 
     elif task == "classification_categorical_only":
         X, y = fetch_openml(data_id=40981, return_X_y=True, as_frame=True)
@@ -165,11 +166,13 @@
         X = X[categorical_columns]
         X = X.iloc[0:200]
         y = y.iloc[0:200]
+        validator = TabularInputValidator(is_classification=True).fit(X.copy(), y.copy())
 
     elif task == "classification_numerical_and_categorical":
         X, y = fetch_openml(data_id=40981, return_X_y=True, as_frame=True)
         X = X.iloc[0:200]
         y = y.iloc[0:200]
+        validator = TabularInputValidator(is_classification=True).fit(X.copy(), y.copy())
 
     elif task == "regression_numerical_only":
         X, y = make_regression(n_samples=200,
@@ -179,6 +182,7 @@
                                shuffle=True,
                                random_state=0)
         y = (y - y.mean()) / y.std()
+        validator = TabularInputValidator(is_classification=False).fit(X.copy(), y.copy())
 
     elif task == "regression_categorical_only":
         X, y = fetch_openml("cholesterol", return_X_y=True, as_frame=True)
@@ -187,38 +191,22 @@
         X = X.iloc[0:200]
         y = y.iloc[0:200]
         y = (y - y.mean()) / y.std()
+        validator = TabularInputValidator(is_classification=False).fit(X.copy(), y.copy())
 
     elif task == "regression_numerical_and_categorical":
         X, y = fetch_openml("cholesterol", return_X_y=True, as_frame=True)
         X = X.iloc[0:200]
         y = y.iloc[0:200]
         y = (y - y.mean()) / y.std()
+        validator = TabularInputValidator(is_classification=False).fit(X.copy(), y.copy())
 
     else:
         raise ValueError("Unsupported task {}".format(task))
 
-    return X, y
-
-<<<<<<< HEAD
-
-def get_fit_dictionary(X, y, backend):
-=======
-@pytest.fixture
-def fit_dictionary_numerical_only(backend):
-    X, y = make_classification(
-        n_samples=200,
-        n_features=10,
-        n_informative=6,
-        n_redundant=4,
-        n_repeated=0,
-        n_classes=2,
-        n_clusters_per_class=2,
-        shuffle=True,
-        random_state=0
-    )
-    X = X.astype('float64')
-    validator = TabularInputValidator(is_classification=True).fit(X.copy(), y.copy())
->>>>>>> b48b952a
+    return X, y, validator
+
+
+def get_fit_dictionary(X, y, validator, backend):
     datamanager = TabularDataset(
         X=X, Y=y,
         validator=validator,
@@ -228,6 +216,7 @@
     info = datamanager.get_required_dataset_info()
 
     dataset_properties = datamanager.get_dataset_properties(get_dataset_requirements(info))
+
     fit_dictionary = {
         'X_train': datamanager.train_tensors[0],
         'y_train': datamanager.train_tensors[1],
@@ -252,97 +241,20 @@
 
 
 @pytest.fixture
-<<<<<<< HEAD
 def fit_dictionary_tabular_dummy(request, backend):
     if request.param == "classification":
-        X, y = get_tabular_data("classification_numerical_only")
+        X, y, validator = get_tabular_data("classification_numerical_only")
     elif request.param == "regression":
-        X, y = get_tabular_data("regression_numerical_only")
+        X, y, validator = get_tabular_data("regression_numerical_only")
     else:
         raise ValueError("Unsupported indirect fixture {}".format(request.param))
-    return get_fit_dictionary(X, y, backend)
+    return get_fit_dictionary(X, y, validator, backend)
 
 
 @pytest.fixture
 def fit_dictionary_tabular(request, backend):
-    X, y = get_tabular_data(request.param)
-    return get_fit_dictionary(X, y, backend)
-=======
-def fit_dictionary_categorical_only(backend):
-    X, y = fetch_openml(data_id=40981, return_X_y=True, as_frame=True)
-    categorical_columns = [column for column in X.columns if X[column].dtype.name == 'category']
-    X = X[categorical_columns]
-    X = X.iloc[0:200]
-    y = y.iloc[0:200]
-    validator = TabularInputValidator(is_classification=True).fit(X.copy(), y.copy())
-    datamanager = TabularDataset(
-        X=X, Y=y,
-        validator=validator,
-        X_test=X, Y_test=y,
-    )
-    info = datamanager.get_required_dataset_info()
-
-    dataset_properties = datamanager.get_dataset_properties(get_dataset_requirements(info))
-    fit_dictionary = {
-        'X_train': datamanager.train_tensors[0],
-        'y_train': datamanager.train_tensors[1],
-        'train_indices': datamanager.splits[0][0],
-        'val_indices': datamanager.splits[0][1],
-        'dataset_properties': dataset_properties,
-        'num_run': np.random.randint(50),
-        'device': 'cpu',
-        'budget_type': 'epochs',
-        'epochs': 1,
-        'torch_num_threads': 1,
-        'early_stopping': 20,
-        'working_dir': '/tmp',
-        'use_tensorboard_logger': True,
-        'use_pynisher': False,
-        'metrics_during_training': True,
-        'split_id': 0,
-        'backend': backend,
-    }
-    backend.save_datamanager(datamanager)
-    return fit_dictionary
-
-
-@pytest.fixture
-def fit_dictionary_num_and_categorical(backend):
-    X, y = fetch_openml(data_id=40981, return_X_y=True, as_frame=True)
-    X = X.iloc[0:200]
-    y = y.iloc[0:200]
-    validator = TabularInputValidator(is_classification=True).fit(X.copy(), y.copy())
-    datamanager = TabularDataset(
-        X=X, Y=y,
-        validator=validator,
-        X_test=X, Y_test=y,
-    )
-    info = datamanager.get_required_dataset_info()
-
-    dataset_properties = datamanager.get_dataset_properties(get_dataset_requirements(info))
-
-    fit_dictionary = {
-        'X_train': datamanager.train_tensors[0],
-        'y_train': datamanager.train_tensors[1],
-        'train_indices': datamanager.splits[0][0],
-        'val_indices': datamanager.splits[0][1],
-        'dataset_properties': dataset_properties,
-        'num_run': np.random.randint(50),
-        'device': 'cpu',
-        'budget_type': 'epochs',
-        'epochs': 1,
-        'torch_num_threads': 1,
-        'early_stopping': 20,
-        'working_dir': '/tmp',
-        'use_tensorboard_logger': True,
-        'use_pynisher': False,
-        'metrics_during_training': True,
-        'split_id': 0,
-        'backend': backend,
-    }
-    backend.save_datamanager(datamanager)
-    return fit_dictionary
->>>>>>> b48b952a
+    X, y, validator = get_tabular_data(request.param)
+    return get_fit_dictionary(X, y, validator, backend)
 
 
 @pytest.fixture
