--- conflicted
+++ resolved
@@ -228,90 +228,6 @@
 
 
 @pytest.fixture
-<<<<<<< HEAD
-=======
-def fit_dictionary_categorical_only(backend):
-    X, y = fetch_openml(data_id=40981, return_X_y=True, as_frame=True)
-    categorical_columns = [column for column in X.columns if X[column].dtype.name == 'category']
-    X = X[categorical_columns]
-    X = X.iloc[0:200]
-    y = y.iloc[0:200]
-    datamanager = TabularDataset(
-        X=X, Y=y,
-        X_test=X, Y_test=y,
-    )
-    info = {'task_type': datamanager.task_type,
-            'output_type': datamanager.output_type,
-            'issparse': datamanager.issparse,
-            'numerical_columns': datamanager.numerical_columns,
-            'categorical_columns': datamanager.categorical_columns}
-
-    dataset_properties = datamanager.get_dataset_properties(get_dataset_requirements(info))
-    fit_dictionary = {
-        'X_train': X,
-        'y_train': y,
-        'dataset_properties': dataset_properties,
-        'num_run': np.random.randint(50),
-        'device': 'cpu',
-        'budget_type': 'epochs',
-        'epochs': 1,
-        'torch_num_threads': 1,
-        'early_stopping': 20,
-        'working_dir': '/tmp',
-        'use_tensorboard_logger': True,
-        'use_pynisher': False,
-        'metrics_during_training': True,
-        'split_id': 0,
-        'backend': backend,
-    }
-    datamanager = TabularDataset(
-        X=X, Y=y,
-        X_test=X, Y_test=y,
-    )
-    backend.save_datamanager(datamanager)
-    return fit_dictionary
-
-
-@pytest.fixture
-def fit_dictionary_num_and_categorical(backend):
-    X, y = fetch_openml(data_id=40981, return_X_y=True, as_frame=True)
-    X = X.iloc[0:200]
-    y = y.iloc[0:200]
-    datamanager = TabularDataset(
-        X=X, Y=y,
-        X_test=X, Y_test=y,
-    )
-    info = {'task_type': datamanager.task_type,
-            'output_type': datamanager.output_type,
-            'issparse': datamanager.issparse,
-            'numerical_columns': datamanager.numerical_columns,
-            'categorical_columns': datamanager.categorical_columns}
-
-    dataset_properties = datamanager.get_dataset_properties(get_dataset_requirements(info))
-
-    fit_dictionary = {
-        'X_train': X,
-        'y_train': y,
-        'dataset_properties': dataset_properties,
-        'num_run': np.random.randint(50),
-        'device': 'cpu',
-        'budget_type': 'epochs',
-        'epochs': 1,
-        'torch_num_threads': 1,
-        'early_stopping': 20,
-        'working_dir': '/tmp',
-        'use_tensorboard_logger': True,
-        'use_pynisher': False,
-        'metrics_during_training': True,
-        'split_id': 0,
-        'backend': backend,
-    }
-    backend.save_datamanager(datamanager)
-    return fit_dictionary
-
-
-@pytest.fixture
->>>>>>> c38b42ed
 def dataset(request):
     return request.getfixturevalue(request.param)
 
