import os
import re

from ConfigSpace.hyperparameters import (
    CategoricalHyperparameter,
    UniformFloatHyperparameter,
    UniformIntegerHyperparameter,
)

import numpy as np

import pytest

import torch

from autoPyTorch import metrics
from autoPyTorch.pipeline.components.setup.early_preprocessor.utils import get_preprocess_transforms
from autoPyTorch.pipeline.tabular_classification import TabularClassificationPipeline
from autoPyTorch.utils.common import FitRequirement
from autoPyTorch.utils.hyperparameter_search_space_update import HyperparameterSearchSpaceUpdates, \
    parse_hyperparameter_search_space_updates


@pytest.mark.parametrize("fit_dictionary_tabular", ['classification_categorical_only',
                                                    'classification_numerical_only',
                                                    'classification_numerical_and_categorical'], indirect=True)
class TestTabularClassification:
    def _assert_pipeline_search_space(self, pipeline, search_space_updates):
        config_space = pipeline.get_hyperparameter_search_space()
        for update in search_space_updates.updates:
            try:
                assert update.node_name + ':' + update.hyperparameter in config_space
                hyperparameter = config_space.get_hyperparameter(update.node_name + ':' + update.hyperparameter)
            except AssertionError:
                assert any(update.node_name + ':' + update.hyperparameter in name
                           for name in config_space.get_hyperparameter_names()), \
                    "Can't find hyperparameter: {}".format(update.hyperparameter)
                # dimension reduction in embedding starts from 0
                if 'embedding' in update.node_name:
                    hyperparameter = config_space.get_hyperparameter(
                        update.node_name + ':' + update.hyperparameter + '_0')
                else:
                    hyperparameter = config_space.get_hyperparameter(
                        update.node_name + ':' + update.hyperparameter + '_1')
            assert update.default_value == hyperparameter.default_value
            if isinstance(hyperparameter, (UniformIntegerHyperparameter, UniformFloatHyperparameter)):
                assert update.value_range[0] == hyperparameter.lower
                assert update.value_range[1] == hyperparameter.upper
                if hasattr(update, 'log'):
                    assert update.log == hyperparameter.log
            elif isinstance(hyperparameter, CategoricalHyperparameter):
                assert update.value_range == hyperparameter.choices

    def test_pipeline_fit(self, fit_dictionary_tabular):
        """This test makes sure that the pipeline is able to fit
        given random combinations of hyperparameters across the pipeline"""

        pipeline = TabularClassificationPipeline(
            dataset_properties=fit_dictionary_tabular['dataset_properties'])
        cs = pipeline.get_hyperparameter_search_space()
        config = cs.sample_configuration()
        pipeline.set_hyperparameters(config)
        pipeline.fit(fit_dictionary_tabular)

        # To make sure we fitted the model, there should be a
        # run summary object with accuracy
        run_summary = pipeline.named_steps['trainer'].run_summary
        assert run_summary is not None

        # Make sure that performance was properly captured
        assert run_summary.performance_tracker['train_loss'][1] > 0
        assert run_summary.total_parameter_count > 0
        assert 'accuracy' in run_summary.performance_tracker['train_metrics'][1]

        # Make sure a network was fit
        assert isinstance(pipeline.named_steps['network'].get_network(), torch.nn.Module)

    @pytest.mark.parametrize("fit_dictionary_tabular_dummy", ["classification"], indirect=True)
    def test_pipeline_score(self, fit_dictionary_tabular_dummy, fit_dictionary_tabular):
        """This test makes sure that the pipeline is able to achieve a decent score on dummy data
        given the default configuration"""
        X = fit_dictionary_tabular_dummy['X_train'].copy()
        y = fit_dictionary_tabular_dummy['y_train'].copy()
        pipeline = TabularClassificationPipeline(
            dataset_properties=fit_dictionary_tabular_dummy['dataset_properties'])

        cs = pipeline.get_hyperparameter_search_space()
        config = cs.get_default_configuration()
        pipeline.set_hyperparameters(config)

        pipeline.fit(fit_dictionary_tabular_dummy)

        # we expect the output to have the same batch size as the test input,
        # and number of outputs per batch sample equal to the number of classes ("num_classes" in dataset_properties)
        expected_output_shape = (X.shape[0],
                                 fit_dictionary_tabular_dummy["dataset_properties"]["output_shape"])

        prediction = pipeline.predict(X)
        assert isinstance(prediction, np.ndarray)
        assert prediction.shape == expected_output_shape

        # we should be able to get a decent score on this dummy data
        accuracy = metrics.accuracy(y, prediction.squeeze())
        assert accuracy >= 0.8

    def test_pipeline_predict(self, fit_dictionary_tabular):
        """This test makes sure that the pipeline is able to predict
        given a random configuration"""
        X = fit_dictionary_tabular['X_train'].copy()
        pipeline = TabularClassificationPipeline(
            dataset_properties=fit_dictionary_tabular['dataset_properties'])

        cs = pipeline.get_hyperparameter_search_space()
        config = cs.sample_configuration()
        pipeline.set_hyperparameters(config)

        pipeline.fit(fit_dictionary_tabular)

        # we expect the output to have the same batch size as the test input,
        # and number of outputs per batch sample equal to the number of outputs
        expected_output_shape = (X.shape[0], fit_dictionary_tabular["dataset_properties"]["output_shape"])

        prediction = pipeline.predict(X)
        assert isinstance(prediction, np.ndarray)
        assert prediction.shape == expected_output_shape

    def test_pipeline_predict_proba(self, fit_dictionary_tabular):
        """This test makes sure that the pipeline is able to fit
        given random combinations of hyperparameters across the pipeline
        And then predict using predict probability
        """
        X = fit_dictionary_tabular['X_train'].copy()
        pipeline = TabularClassificationPipeline(
            dataset_properties=fit_dictionary_tabular['dataset_properties'])

        cs = pipeline.get_hyperparameter_search_space()
        config = cs.sample_configuration()
        pipeline.set_hyperparameters(config)

        pipeline.fit(fit_dictionary_tabular)

        # we expect the output to have the same batch size as the test input,
        # and number of outputs per batch sample equal to the number of classes ("num_classes" in dataset_properties)
        expected_output_shape = (X.shape[0], fit_dictionary_tabular["dataset_properties"]["output_shape"])

        prediction = pipeline.predict_proba(X)
        assert isinstance(prediction, np.ndarray)
        assert prediction.shape == expected_output_shape

    def test_pipeline_transform(self, fit_dictionary_tabular):
        """
        In the context of autopytorch, transform expands a fit dictionary with
        components that where previously fit. We can use this as a nice way to make sure
        that fit properly work.
        This code is added in light of components not properly added to the fit dicitonary
        """

        pipeline = TabularClassificationPipeline(
            dataset_properties=fit_dictionary_tabular['dataset_properties'])
        cs = pipeline.get_hyperparameter_search_space()
        config = cs.sample_configuration()
        pipeline.set_hyperparameters(config)

        # We do not want to make the same early preprocessing operation to the fit dictionary
        pipeline.fit(fit_dictionary_tabular.copy())

        transformed_fit_dictionary_tabular = pipeline.transform(fit_dictionary_tabular)

        # First, we do not lose anyone! (We use a fancy subset containment check)
        assert fit_dictionary_tabular.items() <= transformed_fit_dictionary_tabular.items()

        # Then the pipeline should have added the following keys
        expected_keys = {'imputer', 'encoder', 'scaler', 'tabular_transformer',
                         'preprocess_transforms', 'network', 'optimizer', 'lr_scheduler',
                         'train_data_loader', 'val_data_loader', 'run_summary'}
        assert expected_keys.issubset(set(transformed_fit_dictionary_tabular.keys()))

        # Then we need to have transformations being created.
        assert len(get_preprocess_transforms(transformed_fit_dictionary_tabular)) > 0

        # We expect the transformations to be in the pipeline at anytime for inference
        assert 'preprocess_transforms' in transformed_fit_dictionary_tabular.keys()

    @pytest.mark.parametrize("is_small_preprocess", [True, False])
    def test_default_configuration(self, fit_dictionary_tabular, is_small_preprocess):
        """Makes sure that when no config is set, we can trust the
        default configuration from the space"""

        fit_dictionary_tabular['is_small_preprocess'] = is_small_preprocess

        pipeline = TabularClassificationPipeline(
            dataset_properties=fit_dictionary_tabular['dataset_properties'])

        pipeline.fit(fit_dictionary_tabular)

    def test_remove_key_check_requirements(self, fit_dictionary_tabular):
        """Makes sure that when a key is removed from X, correct error is outputted"""
        pipeline = TabularClassificationPipeline(
            dataset_properties=fit_dictionary_tabular['dataset_properties'])
        for key in ['num_run', 'device', 'split_id', 'use_pynisher', 'torch_num_threads', 'dataset_properties']:
            fit_dictionary_tabular_copy = fit_dictionary_tabular.copy()
            fit_dictionary_tabular_copy.pop(key)
            with pytest.raises(ValueError, match=r"To fit .+?, expected fit dictionary to have"):
                pipeline.fit(fit_dictionary_tabular_copy)

    def test_network_optimizer_lr_handshake(self, fit_dictionary_tabular):
        """Fitting a network should put the network in the X"""
        # Create the pipeline to check. A random config should be sufficient
        pipeline = TabularClassificationPipeline(
            dataset_properties=fit_dictionary_tabular['dataset_properties'])
        cs = pipeline.get_hyperparameter_search_space()
        config = cs.sample_configuration()
        pipeline.set_hyperparameters(config)

        # Make sure that fitting a network adds a "network" to X
        assert 'network' in pipeline.named_steps.keys()
<<<<<<< HEAD
=======

>>>>>>> d406b2ae
        fit_dictionary_tabular['network_embedding'] = torch.nn.Linear(3, 3)
        fit_dictionary_tabular['network_backbone'] = torch.nn.Linear(3, 4)
        fit_dictionary_tabular['network_head'] = torch.nn.Linear(4, 1)

        X = pipeline.named_steps['network'].fit(
            fit_dictionary_tabular,
            None
        ).transform(fit_dictionary_tabular)
        assert 'network' in X

        # Then fitting a optimizer should fail if no network:
        assert 'optimizer' in pipeline.named_steps.keys()
        with pytest.raises(
                ValueError,
                match=r"To fit .+?, expected fit dictionary to have 'network' but got .*"
        ):
            pipeline.named_steps['optimizer'].fit({'dataset_properties': {}}, None)

        # No error when network is passed
        X = pipeline.named_steps['optimizer'].fit(X, None).transform(X)
        assert 'optimizer' in X

        # Then fitting a optimizer should fail if no network:
        assert 'lr_scheduler' in pipeline.named_steps.keys()
        with pytest.raises(
                ValueError,
                match=r"To fit .+?, expected fit dictionary to have 'optimizer' but got .*"
        ):
            pipeline.named_steps['lr_scheduler'].fit({'dataset_properties': {}}, None)

        # No error when network is passed
        X = pipeline.named_steps['lr_scheduler'].fit(X, None).transform(X)
        assert 'optimizer' in X

    def test_get_fit_requirements(self, fit_dictionary_tabular):
        dataset_properties = {'numerical_columns': [], 'categorical_columns': [],
                              'task_type': 'tabular_classification'}
        pipeline = TabularClassificationPipeline(dataset_properties=dataset_properties)
        fit_requirements = pipeline.get_fit_requirements()

        # check if fit requirements is a list of FitRequirement named tuples
        assert isinstance(fit_requirements, list)
        for requirement in fit_requirements:
            assert isinstance(requirement, FitRequirement)

    def test_apply_search_space_updates(self, fit_dictionary_tabular, search_space_updates):
        dataset_properties = {'numerical_columns': [1], 'categorical_columns': [2],
                              'task_type': 'tabular_classification'}
        pipeline = TabularClassificationPipeline(dataset_properties=dataset_properties,
                                                 search_space_updates=search_space_updates)
        self._assert_pipeline_search_space(pipeline, search_space_updates)

    def test_read_and_update_search_space(self, fit_dictionary_tabular, search_space_updates):
        import tempfile
        path = tempfile.gettempdir()
        path = os.path.join(path, 'updates.txt')
        # Write to disk
        search_space_updates.save_as_file(path=path)
        assert os.path.exists(path=path)

        # Read from disk
        file_search_space_updates = parse_hyperparameter_search_space_updates(updates_file=path)
        assert isinstance(file_search_space_updates, HyperparameterSearchSpaceUpdates)
        dataset_properties = {'numerical_columns': [1], 'categorical_columns': [2],
                              'task_type': 'tabular_classification'}
        pipeline = TabularClassificationPipeline(dataset_properties=dataset_properties,
                                                 search_space_updates=file_search_space_updates)
        assert file_search_space_updates == pipeline.search_space_updates

    def test_error_search_space_updates(self, fit_dictionary_tabular, error_search_space_updates):
        dataset_properties = {'numerical_columns': [1], 'categorical_columns': [2],
                              'task_type': 'tabular_classification'}
        try:
            _ = TabularClassificationPipeline(dataset_properties=dataset_properties,
                                              search_space_updates=error_search_space_updates)
        except Exception as e:
            assert isinstance(e, ValueError)
            assert re.match(r'Unknown hyperparameter for component .*?\. Expected update '
                            r'hyperparameter to be in \[.*?\] got .+', e.args[0])

    def test_set_range_search_space_updates(self, fit_dictionary_tabular):
        dataset_properties = {'numerical_columns': [1], 'categorical_columns': [2],
                              'task_type': 'tabular_classification'}
        config_dict = TabularClassificationPipeline(dataset_properties=dataset_properties). \
            get_hyperparameter_search_space()._hyperparameters
        updates = HyperparameterSearchSpaceUpdates()
        for i, (name, hyperparameter) in enumerate(config_dict.items()):
            if '__choice__' in name:
                continue
            name = name.split(':')
            hyperparameter_name = ':'.join(name[1:])
            if '_' in hyperparameter_name:
                if any(l_.isnumeric() for l_ in hyperparameter_name.split('_')[-1]) and 'network' in name[0]:
                    hyperparameter_name = '_'.join(hyperparameter_name.split('_')[:-1])
            if isinstance(hyperparameter, CategoricalHyperparameter):
                value_range = (hyperparameter.choices[0],)
                default_value = hyperparameter.choices[0]
            else:
                value_range = (0, 1)
                default_value = 1
            updates.append(node_name=name[0], hyperparameter=hyperparameter_name,
                           value_range=value_range, default_value=default_value)
        pipeline = TabularClassificationPipeline(dataset_properties=dataset_properties,
                                                 search_space_updates=updates)

        try:
            self._assert_pipeline_search_space(pipeline, updates)
        except AssertionError as e:
            # As we are setting num_layers to 1 for fully connected
            # head, units_layer does not exist in the configspace
            assert 'fully_connected:units_layer' in e.args[0]<|MERGE_RESOLUTION|>--- conflicted
+++ resolved
@@ -214,10 +214,7 @@
 
         # Make sure that fitting a network adds a "network" to X
         assert 'network' in pipeline.named_steps.keys()
-<<<<<<< HEAD
-=======
-
->>>>>>> d406b2ae
+
         fit_dictionary_tabular['network_embedding'] = torch.nn.Linear(3, 3)
         fit_dictionary_tabular['network_backbone'] = torch.nn.Linear(3, 4)
         fit_dictionary_tabular['network_head'] = torch.nn.Linear(4, 1)
