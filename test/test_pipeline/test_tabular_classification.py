--- conflicted
+++ resolved
@@ -69,17 +69,10 @@
         # Make sure a network was fit
         assert isinstance(pipeline.named_steps['network'].get_network(), torch.nn.Module)
 
-<<<<<<< HEAD
     @pytest.mark.parametrize("fit_dictionary_tabular_dummy", ["classification"], indirect=True)
     def test_pipeline_score(self, fit_dictionary_tabular_dummy, fit_dictionary_tabular):
         """This test makes sure that the pipeline is able to achieve a decent score on dummy data
         given the default configuration"""
-=======
-    def test_pipeline_predict(self, fit_dictionary):
-        """This test makes sure that the pipeline is able to fit
-        given random combinations of hyperparameters across the pipeline"""
-        X = fit_dictionary['X_train'].copy()
->>>>>>> b48b952a
         pipeline = TabularClassificationPipeline(
             dataset_properties=fit_dictionary_tabular_dummy['dataset_properties'])
 
@@ -108,27 +101,21 @@
     def test_pipeline_predict(self, fit_dictionary_tabular):
         """This test makes sure that the pipeline is able to predict
         given a random configuration"""
-        pipeline = TabularClassificationPipeline(
-            dataset_properties=fit_dictionary_tabular['dataset_properties'])
-
-        cs = pipeline.get_hyperparameter_search_space()
-        config = cs.sample_configuration()
-        pipeline.set_hyperparameters(config)
-
-        pipeline.fit(fit_dictionary_tabular)
-
-        datamanager = fit_dictionary_tabular['backend'].load_datamanager()
-        test_tensor = datamanager.test_tensors[0]
+        X = fit_dictionary_tabular['X_train'].copy()
+        pipeline = TabularClassificationPipeline(
+            dataset_properties=fit_dictionary_tabular['dataset_properties'])
+
+        cs = pipeline.get_hyperparameter_search_space()
+        config = cs.sample_configuration()
+        pipeline.set_hyperparameters(config)
+
+        pipeline.fit(fit_dictionary_tabular)
 
         # we expect the output to have the same batch size as the test input,
         # and number of outputs per batch sample equal to the number of outputs
-        expected_output_shape = (test_tensor.shape[0], fit_dictionary_tabular["dataset_properties"]["output_shape"])
-
-<<<<<<< HEAD
-        prediction = pipeline.predict(test_tensor)
-=======
+        expected_output_shape = (X.shape[0], fit_dictionary_tabular["dataset_properties"]["output_shape"])
+
         prediction = pipeline.predict(X)
->>>>>>> b48b952a
         assert isinstance(prediction, np.ndarray)
         assert prediction.shape == expected_output_shape
 
@@ -137,28 +124,21 @@
         given random combinations of hyperparameters across the pipeline
         And then predict using predict probability
         """
-        X = fit_dictionary['X_train'].copy()
-        pipeline = TabularClassificationPipeline(
-            dataset_properties=fit_dictionary_tabular['dataset_properties'])
-
-        cs = pipeline.get_hyperparameter_search_space()
-        config = cs.sample_configuration()
-        pipeline.set_hyperparameters(config)
-
-        pipeline.fit(fit_dictionary_tabular)
-
-<<<<<<< HEAD
-        datamanager = fit_dictionary_tabular['backend'].load_datamanager()
-        test_tensor = datamanager.test_tensors[0]
+        X = fit_dictionary_tabular['X_train'].copy()
+        pipeline = TabularClassificationPipeline(
+            dataset_properties=fit_dictionary_tabular['dataset_properties'])
+
+        cs = pipeline.get_hyperparameter_search_space()
+        config = cs.sample_configuration()
+        pipeline.set_hyperparameters(config)
+
+        pipeline.fit(fit_dictionary_tabular)
 
         # we expect the output to have the same batch size as the test input,
         # and number of outputs per batch sample equal to the number of classes ("num_classes" in dataset_properties)
-        expected_output_shape = (test_tensor.shape[0], fit_dictionary_tabular["dataset_properties"]["output_shape"])
-
-        prediction = pipeline.predict_proba(test_tensor)
-=======
+        expected_output_shape = (X.shape[0], fit_dictionary_tabular["dataset_properties"]["output_shape"])
+
         prediction = pipeline.predict_proba(X)
->>>>>>> b48b952a
         assert isinstance(prediction, np.ndarray)
         assert prediction.shape == expected_output_shape
 
@@ -176,16 +156,10 @@
         config = cs.sample_configuration()
         pipeline.set_hyperparameters(config)
 
-<<<<<<< HEAD
         pipeline.fit(fit_dictionary_tabular)
 
         # We do not want to make the same early preprocessing operation to the fit dictionary
-        if 'X_train' in fit_dictionary_tabular:
-            fit_dictionary_tabular.pop('X_train')
-=======
-        # We do not want to make the same early preprocessing operation to the fit dictionary
-        pipeline.fit(fit_dictionary.copy())
->>>>>>> b48b952a
+        pipeline.fit(fit_dictionary_tabular.copy())
 
         transformed_fit_dictionary_tabular = pipeline.transform(fit_dictionary_tabular)
 
