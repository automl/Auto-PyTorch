import os
import re

from ConfigSpace.hyperparameters import (
    CategoricalHyperparameter,
    UniformFloatHyperparameter,
    UniformIntegerHyperparameter,
)

import numpy as np

import pytest

import torch

from autoPyTorch import metrics
from autoPyTorch.pipeline.components.setup.early_preprocessor.utils import get_preprocess_transforms
from autoPyTorch.pipeline.tabular_classification import TabularClassificationPipeline
from autoPyTorch.utils.common import FitRequirement
from autoPyTorch.utils.hyperparameter_search_space_update import HyperparameterSearchSpaceUpdates, \
    parse_hyperparameter_search_space_updates


@pytest.mark.parametrize("fit_dictionary_tabular", ['classification_categorical_only',
                                                    'classification_numerical_only',
                                                    'classification_numerical_and_categorical'], indirect=True)
class TestTabularClassification:
    def _assert_pipeline_search_space(self, pipeline, search_space_updates):
        config_space = pipeline.get_hyperparameter_search_space()
        for update in search_space_updates.updates:
            try:
                assert update.node_name + ':' + update.hyperparameter in config_space
                hyperparameter = config_space.get_hyperparameter(update.node_name + ':' + update.hyperparameter)
            except AssertionError:
                assert any(update.node_name + ':' + update.hyperparameter in name
                           for name in config_space.get_hyperparameter_names()), \
                    "Can't find hyperparameter: {}".format(update.hyperparameter)
                # dimension reduction in embedding starts from 0
                if 'embedding' in update.node_name:
                    hyperparameter = config_space.get_hyperparameter(
                        update.node_name + ':' + update.hyperparameter + '_0')
                else:
                    hyperparameter = config_space.get_hyperparameter(
                        update.node_name + ':' + update.hyperparameter + '_1')
            assert update.default_value == hyperparameter.default_value
            if isinstance(hyperparameter, (UniformIntegerHyperparameter, UniformFloatHyperparameter)):
                assert update.value_range[0] == hyperparameter.lower
                assert update.value_range[1] == hyperparameter.upper
                if hasattr(update, 'log'):
                    assert update.log == hyperparameter.log
            elif isinstance(hyperparameter, CategoricalHyperparameter):
                assert update.value_range == hyperparameter.choices

    def test_pipeline_fit(self, fit_dictionary_tabular):
        """This test makes sure that the pipeline is able to fit
        given random combinations of hyperparameters across the pipeline"""

        pipeline = TabularClassificationPipeline(
            dataset_properties=fit_dictionary_tabular['dataset_properties'])
        cs = pipeline.get_hyperparameter_search_space()
        config = cs.sample_configuration()
        pipeline.set_hyperparameters(config)
        pipeline.fit(fit_dictionary_tabular)

        # To make sure we fitted the model, there should be a
        # run summary object with accuracy
        run_summary = pipeline.named_steps['trainer'].run_summary
        assert run_summary is not None

        # Make sure that performance was properly captured
        assert run_summary.performance_tracker['train_loss'][1] > 0
        assert run_summary.total_parameter_count > 0
        assert 'accuracy' in run_summary.performance_tracker['train_metrics'][1]

        # Make sure a network was fit
        assert isinstance(pipeline.named_steps['network'].get_network(), torch.nn.Module)

    @pytest.mark.parametrize("fit_dictionary_tabular_dummy", ["classification"], indirect=True)
    def test_pipeline_score(self, fit_dictionary_tabular_dummy, fit_dictionary_tabular):
        """This test makes sure that the pipeline is able to achieve a decent score on dummy data
        given the default configuration"""
        X = fit_dictionary_tabular_dummy['X_train'].copy()
        y = fit_dictionary_tabular_dummy['y_train'].copy()
        pipeline = TabularClassificationPipeline(
            dataset_properties=fit_dictionary_tabular_dummy['dataset_properties'])

        cs = pipeline.get_hyperparameter_search_space()
        config = cs.get_default_configuration()
        pipeline.set_hyperparameters(config)

        pipeline.fit(fit_dictionary_tabular_dummy)

        # we expect the output to have the same batch size as the test input,
        # and number of outputs per batch sample equal to the number of classes ("num_classes" in dataset_properties)
        expected_output_shape = (X.shape[0],
                                 fit_dictionary_tabular_dummy["dataset_properties"]["output_shape"])

        prediction = pipeline.predict(X)
        assert isinstance(prediction, np.ndarray)
        assert prediction.shape == expected_output_shape

        # we should be able to get a decent score on this dummy data
        accuracy = metrics.accuracy(y, prediction.squeeze())
        assert accuracy >= 0.8

    def test_pipeline_predict(self, fit_dictionary_tabular):
        """This test makes sure that the pipeline is able to predict
        given a random configuration"""
        X = fit_dictionary_tabular['X_train'].copy()
        pipeline = TabularClassificationPipeline(
            dataset_properties=fit_dictionary_tabular['dataset_properties'])

        cs = pipeline.get_hyperparameter_search_space()
        config = cs.sample_configuration()
        pipeline.set_hyperparameters(config)

        pipeline.fit(fit_dictionary_tabular)

        # we expect the output to have the same batch size as the test input,
        # and number of outputs per batch sample equal to the number of outputs
        expected_output_shape = (X.shape[0], fit_dictionary_tabular["dataset_properties"]["output_shape"])

        prediction = pipeline.predict(X)
        assert isinstance(prediction, np.ndarray)
        assert prediction.shape == expected_output_shape

    def test_pipeline_predict_proba(self, fit_dictionary_tabular):
        """This test makes sure that the pipeline is able to fit
        given random combinations of hyperparameters across the pipeline
        And then predict using predict probability
        """
        X = fit_dictionary_tabular['X_train'].copy()
        pipeline = TabularClassificationPipeline(
            dataset_properties=fit_dictionary_tabular['dataset_properties'])

        cs = pipeline.get_hyperparameter_search_space()
        config = cs.sample_configuration()
        pipeline.set_hyperparameters(config)

        pipeline.fit(fit_dictionary_tabular)

        # we expect the output to have the same batch size as the test input,
        # and number of outputs per batch sample equal to the number of classes ("num_classes" in dataset_properties)
        expected_output_shape = (X.shape[0], fit_dictionary_tabular["dataset_properties"]["output_shape"])

        prediction = pipeline.predict_proba(X)
        assert isinstance(prediction, np.ndarray)
        assert prediction.shape == expected_output_shape

    def test_pipeline_transform(self, fit_dictionary_tabular):
        """
        In the context of autopytorch, transform expands a fit dictionary with
        components that where previously fit. We can use this as a nice way to make sure
        that fit properly work.
        This code is added in light of components not properly added to the fit dicitonary
        """

        pipeline = TabularClassificationPipeline(
            dataset_properties=fit_dictionary_tabular['dataset_properties'])
        cs = pipeline.get_hyperparameter_search_space()
        config = cs.sample_configuration()
        pipeline.set_hyperparameters(config)

        # We do not want to make the same early preprocessing operation to the fit dictionary
        pipeline.fit(fit_dictionary_tabular.copy())

        transformed_fit_dictionary_tabular = pipeline.transform(fit_dictionary_tabular)

        # First, we do not lose anyone! (We use a fancy subset containment check)
        assert fit_dictionary_tabular.items() <= transformed_fit_dictionary_tabular.items()

        # Then the pipeline should have added the following keys
        expected_keys = {'imputer', 'encoder', 'scaler', 'tabular_transformer',
                         'preprocess_transforms', 'network', 'optimizer', 'lr_scheduler',
                         'train_data_loader', 'val_data_loader', 'run_summary'}
        assert expected_keys.issubset(set(transformed_fit_dictionary_tabular.keys()))

        # Then we need to have transformations being created.
        assert len(get_preprocess_transforms(transformed_fit_dictionary_tabular)) > 0

        # We expect the transformations to be in the pipeline at anytime for inference
        assert 'preprocess_transforms' in transformed_fit_dictionary_tabular.keys()

    @pytest.mark.parametrize("is_small_preprocess", [True, False])
    def test_default_configuration(self, fit_dictionary_tabular, is_small_preprocess):
        """Makes sure that when no config is set, we can trust the
        default configuration from the space"""

        fit_dictionary_tabular['is_small_preprocess'] = is_small_preprocess

        pipeline = TabularClassificationPipeline(
            dataset_properties=fit_dictionary_tabular['dataset_properties'])

        pipeline.fit(fit_dictionary_tabular)

    def test_remove_key_check_requirements(self, fit_dictionary_tabular):
        """Makes sure that when a key is removed from X, correct error is outputted"""
        pipeline = TabularClassificationPipeline(
            dataset_properties=fit_dictionary_tabular['dataset_properties'])
        for key in ['num_run', 'device', 'split_id', 'use_pynisher', 'torch_num_threads', 'dataset_properties']:
            fit_dictionary_tabular_copy = fit_dictionary_tabular.copy()
            fit_dictionary_tabular_copy.pop(key)
            with pytest.raises(ValueError, match=r"To fit .+?, expected fit dictionary to have"):
                pipeline.fit(fit_dictionary_tabular_copy)

    def test_network_optimizer_lr_handshake(self, fit_dictionary_tabular):
        """Fitting a network should put the network in the X"""
        # Create the pipeline to check. A random config should be sufficient
        pipeline = TabularClassificationPipeline(
            dataset_properties=fit_dictionary_tabular['dataset_properties'])
        cs = pipeline.get_hyperparameter_search_space()
        config = cs.sample_configuration()
        pipeline.set_hyperparameters(config)

        # Make sure that fitting a network adds a "network" to X
        assert 'network' in pipeline.named_steps.keys()
<<<<<<< HEAD
        fit_dictionary_tabular['network_backbone'] = torch.nn.Linear(3, 4)
        fit_dictionary_tabular['network_head'] = torch.nn.Linear(4, 1)
=======
        fit_dictionary['network_embedding'] = torch.nn.Linear(3, 3)
        fit_dictionary['network_backbone'] = torch.nn.Linear(3, 4)
        fit_dictionary['network_head'] = torch.nn.Linear(4, 1)
>>>>>>> 761fb75f
        X = pipeline.named_steps['network'].fit(
            fit_dictionary_tabular,
            None
        ).transform(fit_dictionary_tabular)
        assert 'network' in X

        # Then fitting a optimizer should fail if no network:
        assert 'optimizer' in pipeline.named_steps.keys()
        with pytest.raises(
                ValueError,
                match=r"To fit .+?, expected fit dictionary to have 'network' but got .*"
        ):
            pipeline.named_steps['optimizer'].fit({'dataset_properties': {}}, None)

        # No error when network is passed
        X = pipeline.named_steps['optimizer'].fit(X, None).transform(X)
        assert 'optimizer' in X

        # Then fitting a optimizer should fail if no network:
        assert 'lr_scheduler' in pipeline.named_steps.keys()
        with pytest.raises(
                ValueError,
                match=r"To fit .+?, expected fit dictionary to have 'optimizer' but got .*"
        ):
            pipeline.named_steps['lr_scheduler'].fit({'dataset_properties': {}}, None)

        # No error when network is passed
        X = pipeline.named_steps['lr_scheduler'].fit(X, None).transform(X)
        assert 'optimizer' in X

    def test_get_fit_requirements(self, fit_dictionary_tabular):
        dataset_properties = {'numerical_columns': [], 'categorical_columns': [],
                              'task_type': 'tabular_classification'}
        pipeline = TabularClassificationPipeline(dataset_properties=dataset_properties)
        fit_requirements = pipeline.get_fit_requirements()

        # check if fit requirements is a list of FitRequirement named tuples
        assert isinstance(fit_requirements, list)
        for requirement in fit_requirements:
            assert isinstance(requirement, FitRequirement)

    def test_apply_search_space_updates(self, fit_dictionary_tabular, search_space_updates):
        dataset_properties = {'numerical_columns': [1], 'categorical_columns': [2],
                              'task_type': 'tabular_classification'}
        pipeline = TabularClassificationPipeline(dataset_properties=dataset_properties,
                                                 search_space_updates=search_space_updates)
        self._assert_pipeline_search_space(pipeline, search_space_updates)

    def test_read_and_update_search_space(self, fit_dictionary_tabular, search_space_updates):
        import tempfile
        path = tempfile.gettempdir()
        path = os.path.join(path, 'updates.txt')
        # Write to disk
        search_space_updates.save_as_file(path=path)
        assert os.path.exists(path=path)

        # Read from disk
        file_search_space_updates = parse_hyperparameter_search_space_updates(updates_file=path)
        assert isinstance(file_search_space_updates, HyperparameterSearchSpaceUpdates)
        dataset_properties = {'numerical_columns': [1], 'categorical_columns': [2],
                              'task_type': 'tabular_classification'}
        pipeline = TabularClassificationPipeline(dataset_properties=dataset_properties,
                                                 search_space_updates=file_search_space_updates)
        assert file_search_space_updates == pipeline.search_space_updates

    def test_error_search_space_updates(self, fit_dictionary_tabular, error_search_space_updates):
        dataset_properties = {'numerical_columns': [1], 'categorical_columns': [2],
                              'task_type': 'tabular_classification'}
        try:
            _ = TabularClassificationPipeline(dataset_properties=dataset_properties,
                                              search_space_updates=error_search_space_updates)
        except Exception as e:
            assert isinstance(e, ValueError)
            assert re.match(r'Unknown hyperparameter for component .*?\. Expected update '
                            r'hyperparameter to be in \[.*?\] got .+', e.args[0])

    def test_set_range_search_space_updates(self, fit_dictionary_tabular):
        dataset_properties = {'numerical_columns': [1], 'categorical_columns': [2],
                              'task_type': 'tabular_classification'}
        config_dict = TabularClassificationPipeline(dataset_properties=dataset_properties). \
            get_hyperparameter_search_space()._hyperparameters
        updates = HyperparameterSearchSpaceUpdates()
        for i, (name, hyperparameter) in enumerate(config_dict.items()):
            if '__choice__' in name:
                continue
            name = name.split(':')
            hyperparameter_name = ':'.join(name[1:])
            if '_' in hyperparameter_name:
                if any(l_.isnumeric() for l_ in hyperparameter_name.split('_')[-1]) and 'network' in name[0]:
                    hyperparameter_name = '_'.join(hyperparameter_name.split('_')[:-1])
            if isinstance(hyperparameter, CategoricalHyperparameter):
                value_range = (hyperparameter.choices[0],)
                default_value = hyperparameter.choices[0]
            else:
                value_range = (0, 1)
                default_value = 1
            updates.append(node_name=name[0], hyperparameter=hyperparameter_name,
                           value_range=value_range, default_value=default_value)
        pipeline = TabularClassificationPipeline(dataset_properties=dataset_properties,
                                                 search_space_updates=updates)

        try:
            self._assert_pipeline_search_space(pipeline, updates)
        except AssertionError as e:
            # As we are setting num_layers to 1 for fully connected
            # head, units_layer does not exist in the configspace
            assert 'fully_connected:units_layer' in e.args[0]<|MERGE_RESOLUTION|>--- conflicted
+++ resolved
@@ -214,14 +214,11 @@
 
         # Make sure that fitting a network adds a "network" to X
         assert 'network' in pipeline.named_steps.keys()
-<<<<<<< HEAD
+
+        fit_dictionary_tabular['network_embedding'] = torch.nn.Linear(3, 3)
         fit_dictionary_tabular['network_backbone'] = torch.nn.Linear(3, 4)
         fit_dictionary_tabular['network_head'] = torch.nn.Linear(4, 1)
-=======
-        fit_dictionary['network_embedding'] = torch.nn.Linear(3, 3)
-        fit_dictionary['network_backbone'] = torch.nn.Linear(3, 4)
-        fit_dictionary['network_head'] = torch.nn.Linear(4, 1)
->>>>>>> 761fb75f
+
         X = pipeline.named_steps['network'].fit(
             fit_dictionary_tabular,
             None
