--- conflicted
+++ resolved
@@ -27,41 +27,19 @@
                                                     'classification_categorical_only',
                                                     'classification_numerical_and_categorical'], indirect=True)
 class TestNetworks:
-<<<<<<< HEAD
-<<<<<<< HEAD
-    def test_pipeline_fit(self, fit_dictionary_tabular, backbone, head):
-=======
-    def test_pipeline_fit(self, fit_dictionary, embedding, backbone, head):
->>>>>>> ADD tests for network embedding
-=======
     def test_pipeline_fit(self, fit_dictionary_tabular, embedding, backbone, head):
->>>>>>> d406b2ae
         """This test makes sure that the pipeline is able to fit
         every combination of network embedding, backbone, head"""
 
         include = {'network_backbone': [backbone], 'network_head': [head], 'network_embedding': [embedding]}
 
-<<<<<<< HEAD
-        if len(fit_dictionary['dataset_properties']
-=======
         if len(fit_dictionary_tabular['dataset_properties']
->>>>>>> d406b2ae
                ['categorical_columns']) == 0 and embedding == 'LearnedEntityEmbedding':
             pytest.skip("Learned Entity Embedding is not used with numerical only data")
         pipeline = TabularClassificationPipeline(
-<<<<<<< HEAD
             dataset_properties=fit_dictionary_tabular['dataset_properties'],
-<<<<<<< HEAD
-            include={'network_backbone': [backbone], 'network_head': [head]})
-=======
-            dataset_properties=fit_dictionary['dataset_properties'],
             include=include)
 
->>>>>>> ADD tests for network embedding
-=======
-            include=include)
-
->>>>>>> d406b2ae
         cs = pipeline.get_hyperparameter_search_space()
         config = cs.get_default_configuration()
 
