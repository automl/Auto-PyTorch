import flaky

import pytest

import torch

from autoPyTorch.pipeline.tabular_classification import TabularClassificationPipeline


@pytest.fixture(params=['MLPBackbone', 'ResNetBackbone', 'ShapedMLPBackbone', 'ShapedResNetBackbone'])
def backbone(request):
    return request.param


@pytest.fixture(params=['fully_connected'])
def head(request):
    return request.param


<<<<<<< HEAD
@pytest.mark.parametrize("fit_dictionary_tabular", ['classification_numerical_only',
                                                    'classification_categorical_only',
                                                    'classification_numerical_and_categorical'], indirect=True)
=======
@flaky.flaky(max_runs=3)
@pytest.mark.parametrize("fit_dictionary", ['fit_dictionary_numerical_only',
                                            'fit_dictionary_categorical_only',
                                            'fit_dictionary_num_and_categorical'], indirect=True)
>>>>>>> d33388bd
class TestNetworks:
    def test_pipeline_fit(self, fit_dictionary_tabular, backbone, head):
        """This test makes sure that the pipeline is able to fit
        given random combinations of hyperparameters across the pipeline"""

        pipeline = TabularClassificationPipeline(
            dataset_properties=fit_dictionary_tabular['dataset_properties'],
            include={'network_backbone': [backbone], 'network_head': [head]})
        cs = pipeline.get_hyperparameter_search_space()
        config = cs.get_default_configuration()

        assert backbone == config.get('network_backbone:__choice__', None)
        assert head == config.get('network_head:__choice__', None)
        pipeline.set_hyperparameters(config)
        # Need more epochs to make sure validation performance is met
        fit_dictionary_tabular['epochs'] = 100
        # Early stop to the best configuration seen
        fit_dictionary_tabular['early_stopping'] = 50

        pipeline.fit(fit_dictionary_tabular)

        # To make sure we fitted the model, there should be a
        # run summary object with accuracy
        run_summary = pipeline.named_steps['trainer'].run_summary
        assert run_summary is not None

        # Make sure that performance was properly captured
        assert run_summary.performance_tracker['train_loss'][1] > 0
        assert run_summary.total_parameter_count > 0
        assert 'accuracy' in run_summary.performance_tracker['train_metrics'][1]

        # Make sure default pipeline achieves a good score for dummy datasets
        epoch2loss = run_summary.performance_tracker['val_loss']
        best_loss = min(list(epoch2loss.values()))
        epoch_where_best = list(epoch2loss.keys())[list(epoch2loss.values()).index(best_loss)]
        score = run_summary.performance_tracker['val_metrics'][epoch_where_best]['accuracy']

        assert score >= 0.8, run_summary.performance_tracker['val_metrics']

        # Check that early stopping happened, if it did

        # We should not stop before patience
        assert run_summary.get_last_epoch() >= fit_dictionary_tabular['early_stopping']

        # we should not be greater than max allowed epoch
        assert run_summary.get_last_epoch() <= fit_dictionary_tabular['epochs']

        # every trained epoch has a val metric
        assert run_summary.get_last_epoch() == max(list(run_summary.performance_tracker['train_metrics'].keys()))

        epochs_since_best = run_summary.get_last_epoch() - run_summary.get_best_epoch()
        if epochs_since_best >= fit_dictionary_tabular['early_stopping']:
            assert run_summary.get_best_epoch() == epoch_where_best

        # Make sure a network was fit
        assert isinstance(pipeline.named_steps['network'].get_network(), torch.nn.Module)<|MERGE_RESOLUTION|>--- conflicted
+++ resolved
@@ -17,16 +17,10 @@
     return request.param
 
 
-<<<<<<< HEAD
+@flaky.flaky(max_runs=3)
 @pytest.mark.parametrize("fit_dictionary_tabular", ['classification_numerical_only',
                                                     'classification_categorical_only',
                                                     'classification_numerical_and_categorical'], indirect=True)
-=======
-@flaky.flaky(max_runs=3)
-@pytest.mark.parametrize("fit_dictionary", ['fit_dictionary_numerical_only',
-                                            'fit_dictionary_categorical_only',
-                                            'fit_dictionary_num_and_categorical'], indirect=True)
->>>>>>> d33388bd
 class TestNetworks:
     def test_pipeline_fit(self, fit_dictionary_tabular, backbone, head):
         """This test makes sure that the pipeline is able to fit
