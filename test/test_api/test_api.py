import os
import pickle
import sys

import numpy as np

import pytest


import sklearn
import sklearn.datasets
from sklearn.datasets import make_regression
from sklearn.ensemble import VotingClassifier

import torch

from autoPyTorch.api.tabular_classification import TabularClassificationTask
from autoPyTorch.api.tabular_regression import TabularRegressionTask
from autoPyTorch.datasets.resampling_strategy import (
    CrossValTypes,
    HoldoutValTypes,
)


# Fixtures
# ========


# Test
# ========
@pytest.mark.parametrize('openml_id', (40981, ))
@pytest.mark.parametrize('resampling_strategy', (HoldoutValTypes.holdout_validation,
                                                 CrossValTypes.k_fold_cross_validation,
                                                 ))
def test_tabular_classification(openml_id, resampling_strategy, backend):

    # Get the data and check that contents of data-manager make sense
    X, y = sklearn.datasets.fetch_openml(
        data_id=int(openml_id),
        return_X_y=True, as_frame=True
    )
    X_train, X_test, y_train, y_test = sklearn.model_selection.train_test_split(
        X, y, random_state=1)

    # Search for a good configuration
    estimator = TabularClassificationTask(
        backend=backend,
        resampling_strategy=resampling_strategy,
    )

    estimator.search(
        X_train=X_train, y_train=y_train,
        X_test=X_test, y_test=y_test,
        optimize_metric='accuracy',
        total_walltime_limit=150,
        func_eval_time_limit=50,
        traditional_per_total_budget=0
    )

    # Internal dataset has expected settings
    assert estimator.dataset.task_type == 'tabular_classification'
    expected_num_splits = 1 if resampling_strategy == HoldoutValTypes.holdout_validation else 3
    assert estimator.resampling_strategy == resampling_strategy
    assert estimator.dataset.resampling_strategy == resampling_strategy
    assert len(estimator.dataset.splits) == expected_num_splits

    # TODO: check for budget

    # Check for the created files
    tmp_dir = estimator._backend.temporary_directory
    loaded_datamanager = estimator._backend.load_datamanager()
    assert len(loaded_datamanager.train_tensors) == len(estimator.dataset.train_tensors)

    expected_files = [
        'smac3-output/run_1/configspace.json',
        'smac3-output/run_1/runhistory.json',
        'smac3-output/run_1/scenario.txt',
        'smac3-output/run_1/stats.json',
        'smac3-output/run_1/train_insts.txt',
        'smac3-output/run_1/trajectory.json',
        '.autoPyTorch/datamanager.pkl',
        '.autoPyTorch/ensemble_read_preds.pkl',
        '.autoPyTorch/start_time_1',
        '.autoPyTorch/ensemble_history.json',
        '.autoPyTorch/ensemble_read_scores.pkl',
        '.autoPyTorch/true_targets_ensemble.npy',
    ]
    for expected_file in expected_files:
        assert os.path.exists(os.path.join(tmp_dir, expected_file)), expected_file

    # Check that smac was able to find proper models
    succesful_runs = [run_value.status for run_value in estimator.run_history.data.values(
    ) if 'SUCCESS' in str(run_value.status)]
    assert len(succesful_runs) > 1, [(k, v) for k, v in estimator.run_history.data.items()]

    # Search for an existing run key in disc. A individual model might have
    # a timeout and hence was not written to disc
    for i, (run_key, value) in enumerate(estimator.run_history.data.items()):
        if i == 0:
            # Ignore dummy run
            continue
        if 'SUCCESS' not in str(value.status):
            continue

        run_key_model_run_dir = estimator._backend.get_numrun_directory(
            estimator.seed, run_key.config_id, run_key.budget)
        if os.path.exists(run_key_model_run_dir):
            break

    if resampling_strategy == HoldoutValTypes.holdout_validation:
        model_file = os.path.join(run_key_model_run_dir,
                                  f"{estimator.seed}.{run_key.config_id}.{run_key.budget}.model")
        assert os.path.exists(model_file), model_file
        model = estimator._backend.load_model_by_seed_and_id_and_budget(
            estimator.seed, run_key.config_id, run_key.budget)
        assert isinstance(model.named_steps['network'].get_network(), torch.nn.Module)
    elif resampling_strategy == CrossValTypes.k_fold_cross_validation:
        model_file = os.path.join(
            run_key_model_run_dir,
            f"{estimator.seed}.{run_key.config_id}.{run_key.budget}.cv_model"
        )
        assert os.path.exists(model_file), model_file
        model = estimator._backend.load_cv_model_by_seed_and_id_and_budget(
            estimator.seed, run_key.config_id, run_key.budget)
        assert isinstance(model, VotingClassifier)
        assert len(model.estimators_) == 3
        assert isinstance(model.estimators_[0].named_steps['network'].get_network(),
                          torch.nn.Module)
    else:
        pytest.fail(resampling_strategy)

    # Make sure that predictions on the test data are printed and make sense
    test_prediction = os.path.join(run_key_model_run_dir,
                                   estimator._backend.get_prediction_filename(
                                       'test', estimator.seed, run_key.config_id,
                                       run_key.budget))
    assert os.path.exists(test_prediction), test_prediction
    assert np.shape(np.load(test_prediction, allow_pickle=True))[0] == np.shape(X_test)[0]

    # Also, for ensemble builder, the OOF predictions should be there and match
    # the Ground truth that is also physically printed to disk
    ensemble_prediction = os.path.join(run_key_model_run_dir,
                                       estimator._backend.get_prediction_filename(
                                           'ensemble',
                                           estimator.seed, run_key.config_id,
                                           run_key.budget))
    assert os.path.exists(ensemble_prediction), ensemble_prediction
    assert np.shape(np.load(ensemble_prediction, allow_pickle=True))[0] == np.shape(
        estimator._backend.load_targets_ensemble()
    )[0]

    # Ensemble Builder produced an ensemble
    estimator.ensemble_ is not None

    # There should be a weight for each element of the ensemble
    assert len(estimator.ensemble_.identifiers_) == len(estimator.ensemble_.weights_)

    y_pred = estimator.predict(X_test)

    assert np.shape(y_pred)[0] == np.shape(X_test)[0]

    score = estimator.score(y_pred, y_test)
    assert 'accuracy' in score

    # Check that we can pickle
    # Test pickle
    # This can happen on python greater than 3.6
    # as older python do not control the state of the logger
    if sys.version_info >= (3, 7):
        dump_file = os.path.join(estimator._backend.temporary_directory, 'dump.pkl')

        with open(dump_file, 'wb') as f:
            pickle.dump(estimator, f)

<<<<<<< HEAD
    with open(dump_file, 'rb') as f:
        restored_estimator = pickle.load(f)
    restored_estimator.predict(X_test)


@pytest.mark.parametrize('openml_name', ("cholesterol", ))
@pytest.mark.parametrize('resampling_strategy', (HoldoutValTypes.holdout_validation,
                                                 CrossValTypes.k_fold_cross_validation,
                                                 ))
def test_tabular_regression(openml_name, resampling_strategy, backend):

    # Get the data and check that contents of data-manager make sense
    # X, y = sklearn.datasets.fetch_openml(
    #     openml_name,
    #     return_X_y=True,
    #     as_frame=True
    # )
    # Use dummy data for now since there are problems with categorical columns
    X, y = make_regression(
        n_samples=5000,
        n_features=4,
        n_informative=3,
        n_targets=1,
        shuffle=True,
        random_state=0
    )
    X_train, X_test, y_train, y_test = sklearn.model_selection.train_test_split(
        X, y, random_state=1)
    datamanager = TabularDataset(
        X=X_train, Y=y_train,
        X_test=X_test, Y_test=y_test,
        resampling_strategy=resampling_strategy,
        dataset_name="dummy",
    )
    assert datamanager.task_type == 'tabular_regression'
    expected_num_splits = 1 if resampling_strategy == HoldoutValTypes.holdout_validation else 3
    assert len(datamanager.splits) == expected_num_splits

    # Search for a good configuration
    estimator = TabularRegressionTask(backend=backend)
    estimator.search(
        dataset=datamanager,
        optimize_metric='r2',
        total_walltime_limit=150,
        func_eval_time_limit=50,
        traditional_per_total_budget=0
    )

    # TODO: check for budget

    # Check for the created files
    tmp_dir = estimator._backend.temporary_directory
    loaded_datamanager = estimator._backend.load_datamanager()
    assert len(loaded_datamanager.train_tensors) == len(datamanager.train_tensors)

    expected_files = [
        'smac3-output/run_1/configspace.json',
        'smac3-output/run_1/runhistory.json',
        'smac3-output/run_1/scenario.txt',
        'smac3-output/run_1/stats.json',
        'smac3-output/run_1/train_insts.txt',
        'smac3-output/run_1/trajectory.json',
        '.autoPyTorch/datamanager.pkl',
        '.autoPyTorch/ensemble_read_preds.pkl',
        '.autoPyTorch/start_time_1',
        '.autoPyTorch/ensemble_history.json',
        '.autoPyTorch/ensemble_read_scores.pkl',
        '.autoPyTorch/true_targets_ensemble.npy',
    ]
    for expected_file in expected_files:
        assert os.path.exists(os.path.join(tmp_dir, expected_file)), expected_file

    # Check that smac was able to find proper models
    succesful_runs = [run_value.status for run_value in estimator.run_history.data.values(
    ) if 'SUCCESS' in str(run_value.status)]
    assert len(succesful_runs) > 1, estimator.run_history.data.items()

    # Search for an existing run key in disc. A individual model might have
    # a timeout and hence was not written to disc
    for i, (run_key, value) in enumerate(estimator.run_history.data.items()):
        if i == 0:
            # Ignore dummy run
            continue
        if 'SUCCESS' not in str(value.status):
            continue

        run_key_model_run_dir = estimator._backend.get_numrun_directory(
            estimator.seed, run_key.config_id, run_key.budget)
        if os.path.exists(run_key_model_run_dir):
            break

    if resampling_strategy == HoldoutValTypes.holdout_validation:
        model_file = os.path.join(run_key_model_run_dir,
                                  f"{estimator.seed}.{run_key.config_id}.{run_key.budget}.model")
        assert os.path.exists(model_file), model_file
        model = estimator._backend.load_model_by_seed_and_id_and_budget(
            estimator.seed, run_key.config_id, run_key.budget)
        assert isinstance(model.named_steps['network'].get_network(), torch.nn.Module)
    elif resampling_strategy == CrossValTypes.k_fold_cross_validation:
        model_file = os.path.join(
            run_key_model_run_dir,
            f"{estimator.seed}.{run_key.config_id}.{run_key.budget}.cv_model"
        )
        assert os.path.exists(model_file), model_file
        model = estimator._backend.load_cv_model_by_seed_and_id_and_budget(
            estimator.seed, run_key.config_id, run_key.budget)
        assert isinstance(model, VotingClassifier)
        assert len(model.estimators_) == 3
        assert isinstance(model.estimators_[0].named_steps['network'].get_network(),
                          torch.nn.Module)
    else:
        pytest.fail(resampling_strategy)

    # Make sure that predictions on the test data are printed and make sense
    test_prediction = os.path.join(run_key_model_run_dir,
                                   estimator._backend.get_prediction_filename(
                                       'test', estimator.seed, run_key.config_id,
                                       run_key.budget))
    assert os.path.exists(test_prediction), test_prediction
    assert np.shape(np.load(test_prediction, allow_pickle=True))[0] == np.shape(X_test)[0]

    # Also, for ensemble builder, the OOF predictions should be there and match
    # the Ground truth that is also physically printed to disk
    ensemble_prediction = os.path.join(run_key_model_run_dir,
                                       estimator._backend.get_prediction_filename(
                                           'ensemble',
                                           estimator.seed, run_key.config_id,
                                           run_key.budget))
    assert os.path.exists(ensemble_prediction), ensemble_prediction
    assert np.shape(np.load(ensemble_prediction, allow_pickle=True))[0] == np.shape(
        estimator._backend.load_targets_ensemble()
    )[0]

    # Ensemble Builder produced an ensemble
    estimator.ensemble_ is not None

    # There should be a weight for each element of the ensemble
    assert len(estimator.ensemble_.identifiers_) == len(estimator.ensemble_.weights_)

    y_pred = estimator.predict(X_test)

    assert np.shape(y_pred)[0] == np.shape(X_test)[0]

    score = estimator.score(y_pred, y_test)
    assert 'r2' in score

    # Check that we can pickle
    # Test pickle
    dump_file = os.path.join(estimator._backend.temporary_directory, 'dump.pkl')

    with open(dump_file, 'wb') as f:
        pickle.dump(estimator, f)

    with open(dump_file, 'rb') as f:
        restored_estimator = pickle.load(f)
    restored_estimator.predict(X_test)
=======
        with open(dump_file, 'rb') as f:
            restored_estimator = pickle.load(f)
        restored_estimator.predict(X_test)
>>>>>>> b48b952a
<|MERGE_RESOLUTION|>--- conflicted
+++ resolved
@@ -172,10 +172,9 @@
         with open(dump_file, 'wb') as f:
             pickle.dump(estimator, f)
 
-<<<<<<< HEAD
-    with open(dump_file, 'rb') as f:
-        restored_estimator = pickle.load(f)
-    restored_estimator.predict(X_test)
+        with open(dump_file, 'rb') as f:
+            restored_estimator = pickle.load(f)
+        restored_estimator.predict(X_test)
 
 
 @pytest.mark.parametrize('openml_name', ("cholesterol", ))
@@ -328,9 +327,4 @@
 
     with open(dump_file, 'rb') as f:
         restored_estimator = pickle.load(f)
-    restored_estimator.predict(X_test)
-=======
-        with open(dump_file, 'rb') as f:
-            restored_estimator = pickle.load(f)
-        restored_estimator.predict(X_test)
->>>>>>> b48b952a
+    restored_estimator.predict(X_test)