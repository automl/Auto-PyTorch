import os
import pickle
import sys
<<<<<<< HEAD
import tempfile
=======
import time
>>>>>>> a3744d6f
import unittest
from test.test_api.api_utils import print_debug_information

from ConfigSpace.configuration_space import Configuration

import numpy as np

import pandas as pd

import pytest

import sklearn
import sklearn.datasets
from sklearn.base import BaseEstimator, clone
from sklearn.ensemble import VotingClassifier, VotingRegressor

from smac.runhistory.runhistory import RunHistory, RunInfo, RunValue

import torch

from autoPyTorch.api.tabular_classification import TabularClassificationTask
from autoPyTorch.api.tabular_regression import TabularRegressionTask
from autoPyTorch.datasets.base_dataset import BaseDataset
from autoPyTorch.datasets.resampling_strategy import (
    CrossValTypes,
    HoldoutValTypes,
)
from autoPyTorch.optimizer.smbo import AutoMLSMBO
from autoPyTorch.pipeline.base_pipeline import BasePipeline
from autoPyTorch.pipeline.components.training.metrics.metrics import accuracy
from autoPyTorch.utils.pipeline import get_dataset_requirements

# Fixtures
# ========


# Test
# ========
@pytest.mark.parametrize('openml_id', (40981,))
@pytest.mark.parametrize('resampling_strategy', (HoldoutValTypes.holdout_validation,
                                                 CrossValTypes.k_fold_cross_validation,
                                                 ))
def test_tabular_classification(openml_id, resampling_strategy, backend):
    # Get the data and check that contents of data-manager make sense
    X, y = sklearn.datasets.fetch_openml(
        data_id=int(openml_id),
        return_X_y=True, as_frame=True
    )
    X_train, X_test, y_train, y_test = sklearn.model_selection.train_test_split(
        X, y, random_state=1)

    include = None
    # for python less than 3.7, learned entity embedding
    # is not able to be stored on disk (only on CI)
    if sys.version_info < (3, 7):
        include = {'network_embedding': ['NoEmbedding']}
    # Search for a good configuration
    estimator = TabularClassificationTask(
        backend=backend,
        resampling_strategy=resampling_strategy,
        include_components=include
    )

    estimator.search(
        X_train=X_train, y_train=y_train,
        X_test=X_test, y_test=y_test,
        optimize_metric='accuracy',
        total_walltime_limit=150,
        func_eval_time_limit_secs=50,
        enable_traditional_pipeline=False,
    )

    # Internal dataset has expected settings
    assert estimator.dataset.task_type == 'tabular_classification'
    expected_num_splits = 1 if resampling_strategy == HoldoutValTypes.holdout_validation else 3
    assert estimator.resampling_strategy == resampling_strategy
    assert estimator.dataset.resampling_strategy == resampling_strategy
    assert len(estimator.dataset.splits) == expected_num_splits

    # TODO: check for budget

    # Check for the created files
    tmp_dir = estimator._backend.temporary_directory
    loaded_datamanager = estimator._backend.load_datamanager()
    assert len(loaded_datamanager.train_tensors) == len(estimator.dataset.train_tensors)

    expected_files = [
        'smac3-output/run_1/configspace.json',
        'smac3-output/run_1/runhistory.json',
        'smac3-output/run_1/scenario.txt',
        'smac3-output/run_1/stats.json',
        'smac3-output/run_1/train_insts.txt',
        'smac3-output/run_1/trajectory.json',
        '.autoPyTorch/datamanager.pkl',
        '.autoPyTorch/ensemble_read_preds.pkl',
        '.autoPyTorch/start_time_1',
        '.autoPyTorch/ensemble_history.json',
        '.autoPyTorch/ensemble_read_losses.pkl',
        '.autoPyTorch/true_targets_ensemble.npy',
    ]
    for expected_file in expected_files:
        assert os.path.exists(os.path.join(tmp_dir, expected_file)), expected_file

    # Check that smac was able to find proper models
    succesful_runs = [run_value.status for run_value in estimator.run_history.data.values(
    ) if 'SUCCESS' in str(run_value.status)]
    assert len(succesful_runs) > 1, [(k, v) for k, v in estimator.run_history.data.items()]

    # Search for an existing run key in disc. A individual model might have
    # a timeout and hence was not written to disc
    successful_num_run = None
    SUCCESS = False
    for i, (run_key, value) in enumerate(estimator.run_history.data.items()):
        if 'SUCCESS' in str(value.status):
            run_key_model_run_dir = estimator._backend.get_numrun_directory(
                estimator.seed, run_key.config_id + 1, run_key.budget)
            successful_num_run = run_key.config_id + 1
            if os.path.exists(run_key_model_run_dir):
                # Runkey config id is different from the num_run
                # more specifically num_run = config_id + 1(dummy)
                SUCCESS = True
                break

    assert SUCCESS, f"Successful run was not properly saved for num_run: {successful_num_run}"

    if resampling_strategy == HoldoutValTypes.holdout_validation:
        model_file = os.path.join(run_key_model_run_dir,
                                  f"{estimator.seed}.{successful_num_run}.{run_key.budget}.model")
        assert os.path.exists(model_file), model_file
        model = estimator._backend.load_model_by_seed_and_id_and_budget(
            estimator.seed, successful_num_run, run_key.budget)
        assert isinstance(model.named_steps['network'].get_network(), torch.nn.Module)
    elif resampling_strategy == CrossValTypes.k_fold_cross_validation:
        model_file = os.path.join(
            run_key_model_run_dir,
            f"{estimator.seed}.{successful_num_run}.{run_key.budget}.cv_model"
        )
        time.sleep(5)
        assert os.path.exists(model_file), print_debug_information(estimator)

        model = estimator._backend.load_cv_model_by_seed_and_id_and_budget(
            estimator.seed, successful_num_run, run_key.budget)
        assert isinstance(model, VotingClassifier)
        assert len(model.estimators_) == 3
        assert isinstance(model.estimators_[0].named_steps['network'].get_network(),
                          torch.nn.Module)
    else:
        pytest.fail(resampling_strategy)

    # Make sure that predictions on the test data are printed and make sense
    test_prediction = os.path.join(run_key_model_run_dir,
                                   estimator._backend.get_prediction_filename(
                                       'test', estimator.seed, successful_num_run,
                                       run_key.budget))
    assert os.path.exists(test_prediction), test_prediction
    assert np.shape(np.load(test_prediction, allow_pickle=True))[0] == np.shape(X_test)[0]

    # Also, for ensemble builder, the OOF predictions should be there and match
    # the Ground truth that is also physically printed to disk
    ensemble_prediction = os.path.join(run_key_model_run_dir,
                                       estimator._backend.get_prediction_filename(
                                           'ensemble',
                                           estimator.seed, successful_num_run,
                                           run_key.budget))
    assert os.path.exists(ensemble_prediction), ensemble_prediction
    assert np.shape(np.load(ensemble_prediction, allow_pickle=True))[0] == np.shape(
        estimator._backend.load_targets_ensemble()
    )[0]

    # Ensemble Builder produced an ensemble
    estimator.ensemble_ is not None

    # There should be a weight for each element of the ensemble
    assert len(estimator.ensemble_.identifiers_) == len(estimator.ensemble_.weights_)

    y_pred = estimator.predict(X_test)

    assert np.shape(y_pred)[0] == np.shape(X_test)[0]

    score = estimator.score(y_pred, y_test)
    assert 'accuracy' in score

    # Check that we can pickle
    # Test pickle
    # This can happen on python greater than 3.6
    # as older python do not control the state of the logger
    if sys.version_info >= (3, 7):
        dump_file = os.path.join(estimator._backend.temporary_directory, 'dump.pkl')

        with open(dump_file, 'wb') as f:
            pickle.dump(estimator, f)

        with open(dump_file, 'rb') as f:
            restored_estimator = pickle.load(f)
        restored_estimator.predict(X_test)


@pytest.mark.parametrize('openml_name', ("boston",))
@pytest.mark.parametrize('resampling_strategy', (HoldoutValTypes.holdout_validation,
                                                 CrossValTypes.k_fold_cross_validation,
                                                 ))
def test_tabular_regression(openml_name, resampling_strategy, backend):
    # Get the data and check that contents of data-manager make sense
    X, y = sklearn.datasets.fetch_openml(
        openml_name,
        return_X_y=True,
        as_frame=True
    )
    # normalize values
    y = (y - y.mean()) / y.std()

    # fill NAs for now since they are not yet properly handled
    for column in X.columns:
        if X[column].dtype.name == "category":
            X[column] = pd.Categorical(X[column],
                                       categories=list(X[column].cat.categories) + ["missing"]).fillna("missing")
        else:
            X[column] = X[column].fillna(0)

    X_train, X_test, y_train, y_test = sklearn.model_selection.train_test_split(
        X, y, random_state=1)

    include = None
    # for python less than 3.7, learned entity embedding
    # is not able to be stored on disk (only on CI)
    if sys.version_info < (3, 7):
        include = {'network_embedding': ['NoEmbedding']}
    # Search for a good configuration
    estimator = TabularRegressionTask(
        backend=backend,
        resampling_strategy=resampling_strategy,
        include_components=include
    )

    estimator.search(
        X_train=X_train, y_train=y_train,
        X_test=X_test, y_test=y_test,
        optimize_metric='r2',
        total_walltime_limit=50,
        func_eval_time_limit_secs=10,
        enable_traditional_pipeline=False,
    )

    # Internal dataset has expected settings
    assert estimator.dataset.task_type == 'tabular_regression'
    expected_num_splits = 1 if resampling_strategy == HoldoutValTypes.holdout_validation else 3
    assert estimator.resampling_strategy == resampling_strategy
    assert estimator.dataset.resampling_strategy == resampling_strategy
    assert len(estimator.dataset.splits) == expected_num_splits

    # TODO: check for budget

    # Check for the created files
    tmp_dir = estimator._backend.temporary_directory
    loaded_datamanager = estimator._backend.load_datamanager()
    assert len(loaded_datamanager.train_tensors) == len(estimator.dataset.train_tensors)

    expected_files = [
        'smac3-output/run_1/configspace.json',
        'smac3-output/run_1/runhistory.json',
        'smac3-output/run_1/scenario.txt',
        'smac3-output/run_1/stats.json',
        'smac3-output/run_1/train_insts.txt',
        'smac3-output/run_1/trajectory.json',
        '.autoPyTorch/datamanager.pkl',
        '.autoPyTorch/ensemble_read_preds.pkl',
        '.autoPyTorch/start_time_1',
        '.autoPyTorch/ensemble_history.json',
        '.autoPyTorch/ensemble_read_losses.pkl',
        '.autoPyTorch/true_targets_ensemble.npy',
    ]
    for expected_file in expected_files:
        assert os.path.exists(os.path.join(tmp_dir, expected_file)), expected_file

    # Check that smac was able to find proper models
    succesful_runs = [run_value.status for run_value in estimator.run_history.data.values(
    ) if 'SUCCESS' in str(run_value.status)]
    assert len(succesful_runs) >= 1, [(k, v) for k, v in estimator.run_history.data.items()]

    # Search for an existing run key in disc. A individual model might have
    # a timeout and hence was not written to disc
    successful_num_run = None
    SUCCESS = False
    for i, (run_key, value) in enumerate(estimator.run_history.data.items()):
        if 'SUCCESS' in str(value.status):
            run_key_model_run_dir = estimator._backend.get_numrun_directory(
                estimator.seed, run_key.config_id + 1, run_key.budget)
            successful_num_run = run_key.config_id + 1
            if os.path.exists(run_key_model_run_dir):
                # Runkey config id is different from the num_run
                # more specifically num_run = config_id + 1(dummy)
                SUCCESS = True
                break

    assert SUCCESS, f"Successful run was not properly saved for num_run: {successful_num_run}"

    if resampling_strategy == HoldoutValTypes.holdout_validation:
        model_file = os.path.join(run_key_model_run_dir,
                                  f"{estimator.seed}.{successful_num_run}.{run_key.budget}.model")
        assert os.path.exists(model_file), model_file
        model = estimator._backend.load_model_by_seed_and_id_and_budget(
            estimator.seed, successful_num_run, run_key.budget)
        assert isinstance(model.named_steps['network'].get_network(), torch.nn.Module)
    elif resampling_strategy == CrossValTypes.k_fold_cross_validation:
        model_file = os.path.join(
            run_key_model_run_dir,
            f"{estimator.seed}.{successful_num_run}.{run_key.budget}.cv_model"
        )
        assert os.path.exists(model_file), model_file
        model = estimator._backend.load_cv_model_by_seed_and_id_and_budget(
            estimator.seed, successful_num_run, run_key.budget)
        assert isinstance(model, VotingRegressor)
        assert len(model.estimators_) == 3
        assert isinstance(model.estimators_[0].named_steps['network'].get_network(),
                          torch.nn.Module)
    else:
        pytest.fail(resampling_strategy)

    # Make sure that predictions on the test data are printed and make sense
    test_prediction = os.path.join(run_key_model_run_dir,
                                   estimator._backend.get_prediction_filename(
                                       'test', estimator.seed, successful_num_run,
                                       run_key.budget))
    assert os.path.exists(test_prediction), test_prediction
    assert np.shape(np.load(test_prediction, allow_pickle=True))[0] == np.shape(X_test)[0]

    # Also, for ensemble builder, the OOF predictions should be there and match
    # the Ground truth that is also physically printed to disk
    ensemble_prediction = os.path.join(run_key_model_run_dir,
                                       estimator._backend.get_prediction_filename(
                                           'ensemble',
                                           estimator.seed, successful_num_run,
                                           run_key.budget))
    assert os.path.exists(ensemble_prediction), ensemble_prediction
    assert np.shape(np.load(ensemble_prediction, allow_pickle=True))[0] == np.shape(
        estimator._backend.load_targets_ensemble()
    )[0]

    # Ensemble Builder produced an ensemble
    estimator.ensemble_ is not None

    # There should be a weight for each element of the ensemble
    assert len(estimator.ensemble_.identifiers_) == len(estimator.ensemble_.weights_)

    y_pred = estimator.predict(X_test)

    assert np.shape(y_pred)[0] == np.shape(X_test)[0]

    score = estimator.score(y_pred, y_test)
    assert 'r2' in score

    # Check that we can pickle
    # Test pickle
    # This can happen on python greater than 3.6
    # as older python do not control the state of the logger
    if sys.version_info >= (3, 7):
        dump_file = os.path.join(estimator._backend.temporary_directory, 'dump.pkl')

        with open(dump_file, 'wb') as f:
            pickle.dump(estimator, f)

        with open(dump_file, 'rb') as f:
            restored_estimator = pickle.load(f)
        restored_estimator.predict(X_test)


@pytest.mark.parametrize('openml_id', (
    1590,  # Adult to test NaN in categorical columns
))
def test_tabular_input_support(openml_id, backend):
    """
    Make sure we can process inputs with NaN in categorical and Object columns
    when the later is possible
    """

    # Get the data and check that contents of data-manager make sense
    X, y = sklearn.datasets.fetch_openml(
        data_id=int(openml_id),
        return_X_y=True, as_frame=True
    )

    # Make sure we are robust against objects
    X[X.columns[0]] = X[X.columns[0]].astype(object)

    X_train, X_test, y_train, y_test = sklearn.model_selection.train_test_split(
        X, y, random_state=1)
    # Search for a good configuration
    estimator = TabularClassificationTask(
        backend=backend,
        resampling_strategy=HoldoutValTypes.holdout_validation,
        ensemble_size=0,
    )

    estimator._do_dummy_prediction = unittest.mock.MagicMock()

    with unittest.mock.patch.object(AutoMLSMBO, 'run_smbo') as AutoMLSMBOMock:
        AutoMLSMBOMock.return_value = (RunHistory(), {}, 'epochs')
        estimator.search(
            X_train=X_train, y_train=y_train,
            X_test=X_test, y_test=y_test,
            optimize_metric='accuracy',
            total_walltime_limit=150,
            func_eval_time_limit_secs=50,
            enable_traditional_pipeline=False,
            load_models=False,
        )


@pytest.mark.parametrize("fit_dictionary_tabular", ['classification_categorical_only'], indirect=True)
def test_do_dummy_prediction(dask_client, fit_dictionary_tabular):
    backend = fit_dictionary_tabular['backend']
    estimator = TabularClassificationTask(
        backend=backend,
        resampling_strategy=HoldoutValTypes.holdout_validation,
        ensemble_size=0,
    )

    # Setup pre-requisites normally set by search()
    estimator._create_dask_client()
    estimator._metric = accuracy
    estimator._logger = estimator._get_logger('test')
    estimator._memory_limit = 5000
    estimator._time_for_task = 60
    estimator._disable_file_output = []
    estimator._all_supported_metrics = False

    estimator._do_dummy_prediction()

    # Ensure that the dummy predictions are not in the current working
    # directory, but in the temporary directory.
    assert not os.path.exists(os.path.join(os.getcwd(), '.autoPyTorch'))
    assert os.path.exists(os.path.join(
        backend.temporary_directory, '.autoPyTorch', 'runs', '1_1_1.0',
        'predictions_ensemble_1_1_1.0.npy')
    )

    model_path = os.path.join(backend.temporary_directory,
                              '.autoPyTorch',
                              'runs', '1_1_1.0',
                              '1.1.1.0.model')

    # Make sure the dummy model complies with scikit learn
    # get/set params
    assert os.path.exists(model_path)
    with open(model_path, 'rb') as model_handler:
        clone(pickle.load(model_handler))

    estimator._close_dask_client()
    estimator._clean_logger()

    del estimator


@pytest.mark.parametrize("disable_file_output", [True, False])
@pytest.mark.parametrize('openml_id', (40984,))
@pytest.mark.parametrize('resampling_strategy,resampling_strategy_args',
                         ((HoldoutValTypes.holdout_validation, {'val_share': 0.8}),
                          (CrossValTypes.k_fold_cross_validation, {'num_splits': 2})
                          )
                         )
def test_pipeline_fit(openml_id,
                      resampling_strategy,
                      resampling_strategy_args,
                      backend,
                      disable_file_output):
    # Get the data and check that contents of data-manager make sense
    X, y = sklearn.datasets.fetch_openml(
        data_id=int(openml_id),
        return_X_y=True, as_frame=True
    )
    X_train, X_test, y_train, y_test = sklearn.model_selection.train_test_split(
        X, y, random_state=1)

    # Search for a good configuration
    estimator = TabularClassificationTask(
        backend=backend,
        resampling_strategy=resampling_strategy,
    )

    dataset = estimator.get_dataset(X_train=X_train,
                                    y_train=y_train,
                                    X_test=X_test,
                                    y_test=y_test,
                                    resampling_strategy=resampling_strategy,
                                    resampling_strategy_args=resampling_strategy_args)
    dataset_requirements = get_dataset_requirements(
        info=dataset.get_required_dataset_info())
    dataset_properties = dataset.get_dataset_properties(dataset_requirements)
    configuration = estimator.build_pipeline(dataset_properties).\
        get_hyperparameter_search_space().get_default_configuration()
    pipeline, run_info, run_value, dataset = estimator.fit_pipeline(dataset=dataset,
                                                                    configuration=configuration,
                                                                    run_time_limit_secs=50,
                                                                    disable_file_output=disable_file_output
                                                                    )
    assert isinstance(dataset, BaseDataset)
    assert isinstance(run_info, RunInfo)
    assert isinstance(run_info.config, Configuration)

    assert isinstance(run_value, RunValue)
    assert 'SUCCESS' in str(run_value.status)

    if not disable_file_output:
        if resampling_strategy in CrossValTypes:
            pytest.skip("Bug, Can't predict with cross validation pipeline")
            assert isinstance(pipeline, BaseEstimator)
            X_test = dataset.test_tensors[0]
            preds = pipeline.predict(X_test)
            assert isinstance(preds, np.ndarray)

            score = accuracy(dataset.test_tensors[1], preds)
            assert isinstance(score, float)
            assert score > 0.8
        else:
            assert isinstance(pipeline, BasePipeline)
            # To make sure we fitted the model, there should be a
            # run summary object with accuracy
            run_summary = pipeline.named_steps['trainer'].run_summary
            assert run_summary is not None
            X_test = dataset.test_tensors[0]
            preds = pipeline.predict(X_test)
            assert isinstance(preds, np.ndarray)

            score = accuracy(dataset.test_tensors[1], preds)
            assert isinstance(score, float)
            assert score > 0.8
    else:
        assert pipeline is None
        assert run_value.cost < 0.2

    # Make sure that the pipeline can be pickled
    dump_file = os.path.join(tempfile.gettempdir(), 'automl.dump.pkl')
    with open(dump_file, 'wb') as f:
        pickle.dump(pipeline, f)

    num_run_dir = estimator._backend.get_numrun_directory(
        run_info.seed, run_value.additional_info['num_run'], budget=50.0)

    cv_model_path = os.path.join(num_run_dir, estimator._backend.get_cv_model_filename(
        run_info.seed, run_value.additional_info['num_run'], budget=50.0))
    model_path = os.path.join(num_run_dir, estimator._backend.get_model_filename(
        run_info.seed, run_value.additional_info['num_run'], budget=50.0))

    if disable_file_output:
        # No file output is expected
        assert not os.path.exists(num_run_dir)
    else:
        # We expect the model path always
        # And the cv model only on 'cv'
        assert os.path.exists(model_path)
        if resampling_strategy in CrossValTypes:
            assert os.path.exists(cv_model_path)
        elif resampling_strategy in HoldoutValTypes:
            assert not os.path.exists(cv_model_path)<|MERGE_RESOLUTION|>--- conflicted
+++ resolved
@@ -1,11 +1,8 @@
 import os
 import pickle
 import sys
-<<<<<<< HEAD
 import tempfile
-=======
 import time
->>>>>>> a3744d6f
 import unittest
 from test.test_api.api_utils import print_debug_information
 
