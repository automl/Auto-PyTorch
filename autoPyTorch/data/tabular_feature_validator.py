import functools
import typing

import numpy as np

import pandas as pd
from pandas.api.types import is_numeric_dtype

import scipy.sparse

import sklearn.utils
from sklearn import preprocessing
from sklearn.base import BaseEstimator
from sklearn.compose import ColumnTransformer
from sklearn.exceptions import NotFittedError

from autoPyTorch.data.base_feature_validator import BaseFeatureValidator, SUPPORTED_FEAT_TYPES


class TabularFeatureValidator(BaseFeatureValidator):
    def _fit(
        self,
        X: SUPPORTED_FEAT_TYPES,
    ) -> BaseEstimator:
        """
        In case input data is a pandas DataFrame, this utility encodes the user provided
        features (from categorical for example) to a numerical value that further stages
        will be able to use

        Arguments:
            X (SUPPORTED_FEAT_TYPES):
                A set of features that are going to be validated (type and dimensionality
                checks) and a encoder fitted in the case the data needs encoding
        Returns:
            self:
                The fitted base estimator
        """

        # The final output of a validator is a numpy array. But pandas
        # gives us information about the column dtype
        if isinstance(X, np.ndarray):
            X = self.numpy_array_to_pandas(X)

        if hasattr(X, "iloc") and not scipy.sparse.issparse(X):
            X = typing.cast(pd.DataFrame, X)
            # Treat a column with all instances a NaN as numerical
            # This will prevent doing encoding to a categorical column made completely
            # out of nan values -- which will trigger a fail, as encoding is not supported
            # with nan values.
            # Columns that are completely made of NaN values are provided to the pipeline
            # so that later stages decide how to handle them
            if np.any(pd.isnull(X)):
                for column in X.columns:
                    if X[column].isna().all():
                        X[column] = pd.to_numeric(X[column])
                        # Also note this change in self.dtypes
                        if len(self.dtypes) != 0:
                            self.dtypes[list(X.columns).index(column)] = X[column].dtype

            if not X.select_dtypes(include='object').empty:
                X = self.infer_objects(X)

            self.enc_columns, self.feat_type = self._get_columns_to_encode(X)

            if len(self.enc_columns) > 0:
<<<<<<< HEAD
                # impute missing values before encoding,
                # remove once sklearn natively supports
                # it in ordinal encoding. Sklearn issue:
                # "https://github.com/scikit-learn/scikit-learn/issues/17123)"
                for column in self.enc_columns:
                    if X[column].isna().any():
                        missing_value: typing.Union[int, str] = -1
                        # make sure for a string column we give
                        # string missing value else we give numeric
                        if type(X[column].iloc[0]) == str:
                            missing_value = str(missing_value)
                        X[column] = X[column].cat.add_categories([missing_value])
                        X[column] = X[column].fillna(missing_value)
=======
                X = self.impute_nan_in_categories(X)
>>>>>>> a3d40ac0

                self.encoder = ColumnTransformer(
                    [
                        ("encoder",
                         preprocessing.OrdinalEncoder(
                             handle_unknown='use_encoded_value',
                             unknown_value=-1,
                         ), self.enc_columns)],
                    remainder="passthrough"
                )

                # Mypy redefinition
                assert self.encoder is not None
                self.encoder.fit(X)

                # The column transformer reoders the feature types - we therefore need to change
                # it as well
                # This means columns are shifted to the right
                def comparator(cmp1: str, cmp2: str) -> int:
                    if (
                        cmp1 == 'categorical' and cmp2 == 'categorical'
                        or cmp1 == 'numerical' and cmp2 == 'numerical'
                    ):
                        return 0
                    elif cmp1 == 'categorical' and cmp2 == 'numerical':
                        return -1
                    elif cmp1 == 'numerical' and cmp2 == 'categorical':
                        return 1
                    else:
                        raise ValueError((cmp1, cmp2))

                self.feat_type = sorted(
                    self.feat_type,
                    key=functools.cmp_to_key(comparator)
                )

                self.categories = [
                    # We fit an ordinal encoder, where all categorical
                    # columns are shifted to the left
                    list(range(len(cat)))
                    for cat in self.encoder.transformers_[0][1].categories_
                ]

            for i, type_ in enumerate(self.feat_type):
                if 'numerical' in type_:
                    self.numerical_columns.append(i)
                else:
                    self.categorical_columns.append(i)

        # Lastly, store the number of features
        self.num_features = np.shape(X)[1]
        return self

    def transform(
        self,
        X: SUPPORTED_FEAT_TYPES,
    ) -> np.ndarray:
        """
        Validates and fit a categorical encoder (if needed) to the features.
        The supported data types are List, numpy arrays and pandas DataFrames.

        Arguments:
            X_train (SUPPORTED_FEAT_TYPES):
                A set of features, whose categorical features are going to be
                transformed

        Return:
            np.ndarray:
                The transformed array
        """
        if not self._is_fitted:
            raise NotFittedError("Cannot call transform on a validator that is not fitted")

        # If a list was provided, it will be converted to pandas
        if isinstance(X, list):
            X, _ = self.list_to_dataframe(X)

        if isinstance(X, np.ndarray):
            X = self.numpy_array_to_pandas(X)

        if hasattr(X, "iloc") and not scipy.sparse.issparse(X):
            X = typing.cast(pd.DataFrame, X)
            if np.any(pd.isnull(X)):
                for column in X.columns:
                    if X[column].isna().all():
                        X[column] = pd.to_numeric(X[column])

            # Also remove the object dtype for new data
            if not X.select_dtypes(include='object').empty:
                X = self.infer_objects(X)

        # Check the data here so we catch problems on new test data
        self._check_data(X)

        # Pandas related transformations
        if hasattr(X, "iloc") and self.encoder is not None:
            if np.any(pd.isnull(X)):
                # After above check it means that if there is a NaN
                # the whole column must be NaN
                # Make sure it is numerical and let the pipeline handle it
                for column in X.columns:
                    if X[column].isna().all():
                        X[column] = pd.to_numeric(X[column])

            # We also need to fillna on the transformation
            # in case test data is provided
            X = self.impute_nan_in_categories(X)

            X = self.encoder.transform(X)

        # Sparse related transformations
        # Not all sparse format support index sorting
        if scipy.sparse.issparse(X) and hasattr(X, 'sort_indices'):
            X.sort_indices()

        try:
            X = sklearn.utils.check_array(
                X,
                force_all_finite=False,
                accept_sparse='csr'
            )
        except Exception as e:
            self.logger.exception(f"Conversion failed for input {X.dtypes} {X}"
                                  "This means AutoPyTorch was not able to properly "
                                  "Extract the dtypes of the provided input features. "
                                  "Please try to manually cast it to a supported "
                                  "numerical or categorical values.")
            raise e
        return X

    def _check_data(
        self,
        X: SUPPORTED_FEAT_TYPES,
    ) -> None:
        """
        Feature dimensionality and data type checks

        Arguments:
            X (SUPPORTED_FEAT_TYPES):
                A set of features that are going to be validated (type and dimensionality
                checks) and a encoder fitted in the case the data needs encoding
        """

        if not isinstance(X, (np.ndarray, pd.DataFrame)) and not scipy.sparse.issparse(X):
            raise ValueError("AutoPyTorch only supports Numpy arrays, Pandas DataFrames,"
                             " scipy sparse and Python Lists, yet, the provided input is"
                             " of type {}".format(type(X))
                             )

        if self.data_type is None:
            self.data_type = type(X)
        if self.data_type != type(X):
            self.logger.warning("AutoPyTorch previously received features of type %s "
                                "yet the current features have type %s. Changing the dtype "
                                "of inputs to an estimator might cause problems" % (
                                    str(self.data_type),
                                    str(type(X)),
                                ),
                                )

        # Do not support category/string numpy data. Only numbers
        if hasattr(X, "dtype"):
            if not np.issubdtype(X.dtype.type, np.number):  # type: ignore[union-attr]
                raise ValueError(
                    "When providing a numpy array to AutoPyTorch, the only valid "
                    "dtypes are numerical ones. The provided data type {} is not supported."
                    "".format(
                        X.dtype.type,  # type: ignore[union-attr]
                    )
                )

        # Then for Pandas, we do not support Nan in categorical columns
        if hasattr(X, "iloc"):
            # If entered here, we have a pandas dataframe
            X = typing.cast(pd.DataFrame, X)

            # Handle objects if possible
            if not X.select_dtypes(include='object').empty:
                X = self.infer_objects(X)

            # Define the column to be encoded here as the feature validator is fitted once
            # per estimator
            enc_columns, _ = self._get_columns_to_encode(X)

            column_order = [column for column in X.columns]
            if len(self.column_order) > 0:
                if self.column_order != column_order:
                    raise ValueError("Changing the column order of the features after fit() is "
                                     "not supported. Fit() method was called with "
                                     "{} whereas the new features have {} as type".format(self.column_order,
                                                                                          column_order,)
                                     )
            else:
                self.column_order = column_order

            dtypes = [dtype.name for dtype in X.dtypes]
            if len(self.dtypes) > 0:
                if self.dtypes != dtypes:
                    raise ValueError("Changing the dtype of the features after fit() is "
                                     "not supported. Fit() method was called with "
                                     "{} whereas the new features have {} as type".format(self.dtypes,
                                                                                          dtypes,
                                                                                          )
                                     )
            else:
                self.dtypes = dtypes

    def _get_columns_to_encode(
        self,
        X: pd.DataFrame,
    ) -> typing.Tuple[typing.List[str], typing.List[str]]:
        """
        Return the columns to be encoded from a pandas dataframe

        Arguments:
            X (pd.DataFrame)
                A set of features that are going to be validated (type and dimensionality
                checks) and a encoder fitted in the case the data needs encoding
        Returns:
            enc_columns (List[str]):
                Columns to encode, if any
            feat_type:
                Type of each column numerical/categorical
        """
        # Register if a column needs encoding
        enc_columns = []

        # Also, register the feature types for the estimator
        feat_type = []

        # Make sure each column is a valid type
        for i, column in enumerate(X.columns):
            if X[column].dtype.name in ['category', 'bool']:

                enc_columns.append(column)
                feat_type.append('categorical')
            # Move away from np.issubdtype as it causes
            # TypeError: data type not understood in certain pandas types
            elif not is_numeric_dtype(X[column]):
                if X[column].dtype.name == 'object':
                    raise ValueError(
                        "Input Column {} has invalid type object. "
                        "Cast it to a valid dtype before using it in AutoPyTorch. "
                        "Valid types are numerical, categorical or boolean. "
                        "You can cast it to a valid dtype using "
                        "pandas.Series.astype ."
                        "If working with string objects, the following "
                        "tutorial illustrates how to work with text data: "
                        "https://scikit-learn.org/stable/tutorial/text_analytics/working_with_text_data.html".format(
                            # noqa: E501
                            column,
                        )
                    )
                elif pd.core.dtypes.common.is_datetime_or_timedelta_dtype(
                    X[column].dtype
                ):
                    raise ValueError(
                        "AutoPyTorch does not support time and/or date datatype as given "
                        "in column {}. Please convert the time information to a numerical value "
                        "first. One example on how to do this can be found on "
                        "https://stats.stackexchange.com/questions/311494/".format(
                            column,
                        )
                    )
                else:
                    raise ValueError(
                        "Input Column {} has unsupported dtype {}. "
                        "Supported column types are categorical/bool/numerical dtypes. "
                        "Make sure your data is formatted in a correct way, "
                        "before feeding it to AutoPyTorch.".format(
                            column,
                            X[column].dtype.name,
                        )
                    )
            else:
                feat_type.append('numerical')
        return enc_columns, feat_type

    def list_to_dataframe(
        self,
        X_train: SUPPORTED_FEAT_TYPES,
        X_test: typing.Optional[SUPPORTED_FEAT_TYPES] = None,
    ) -> typing.Tuple[pd.DataFrame, typing.Optional[pd.DataFrame]]:
        """
        Converts a list to a pandas DataFrame. In this process, column types are inferred.

        If test data is provided, we proactively match it to train data

        Arguments:
            X_train (SUPPORTED_FEAT_TYPES):
                A set of features that are going to be validated (type and dimensionality
                checks) and a encoder fitted in the case the data needs encoding
            X_test (typing.Optional[SUPPORTED_FEAT_TYPES]):
                A hold out set of data used for checking
        Returns:
            pd.DataFrame:
                transformed train data from list to pandas DataFrame
            pd.DataFrame:
                transformed test data from list to pandas DataFrame
        """

        # If a list was provided, it will be converted to pandas
        X_train = pd.DataFrame(data=X_train).infer_objects()
        self.logger.warning("The provided feature types to AutoPyTorch are of type list."
                            "Features have been interpreted as: {}".format([(col, t) for col, t in
                                                                            zip(X_train.columns, X_train.dtypes)]))
        if X_test is not None:
            if not isinstance(X_test, list):
                self.logger.warning("Train features are a list while the provided test data"
                                    "is {}. X_test will be casted as DataFrame.".format(type(X_test))
                                    )
            X_test = pd.DataFrame(data=X_test).infer_objects()
        return X_train, X_test

    def numpy_array_to_pandas(
        self,
        X: np.ndarray,
    ) -> pd.DataFrame:
        """
        Converts a numpy array to pandas for type inference

        Arguments:
            X (np.ndarray):
                data to be interpreted.

        Returns:
            pd.DataFrame
        """
        return pd.DataFrame(X).infer_objects().convert_dtypes()

    def infer_objects(self, X: pd.DataFrame) -> pd.DataFrame:
        """
        In case the input contains object columns, their type is inferred if possible

        This has to be done once, so the test and train data are treated equally

        Arguments:
            X (pd.DataFrame):
                data to be interpreted.

        Returns:
            pd.DataFrame
        """
        if hasattr(self, 'object_dtype_mapping'):
            # Mypy does not process the has attr. This dict is defined below
            for key, dtype in self.object_dtype_mapping.items():  # type: ignore[has-type]
                if 'int' in dtype.name:
                    # In the case train data was interpreted as int
                    # and test data was interpreted as float, because of 0.0
                    # for example, honor training data
                    X[key] = X[key].applymap(np.int64)
                else:
                    try:
                        X[key] = X[key].astype(dtype.name)
                    except Exception as e:
                        # Try inference if possible
                        self.logger.warning(f"Tried to cast column {key} to {dtype} caused {e}")
                        pass
        else:
            X = X.infer_objects()
            for column in X.columns:
                if not is_numeric_dtype(X[column]):
                    X[column] = X[column].astype('category')
            self.object_dtype_mapping = {column: X[column].dtype for column in X.columns}
        self.logger.debug(f"Infer Objects: {self.object_dtype_mapping}")
        return X

    def impute_nan_in_categories(self, X: pd.DataFrame) -> pd.DataFrame:
        """
        impute missing values before encoding,
        remove once sklearn natively supports
        it in ordinal encoding. Sklearn issue:
        "https://github.com/scikit-learn/scikit-learn/issues/17123)"

        Arguments:
            X (pd.DataFrame):
                data to be interpreted.

        Returns:
            pd.DataFrame
        """

        # To be on the safe side, map always to the same missing
        # value per column
        if not hasattr(self, 'dict_nancol_to_missing'):
            self.dict_missing_value_per_col: typing.Dict[str, typing.Any] = {}

        # First make sure that we do not alter the type of the column which cause:
        # TypeError: '<' not supported between instances of 'int' and 'str'
        # in the encoding
        for column in self.enc_columns:
            if X[column].isna().any():
                if column not in self.dict_missing_value_per_col:
                    try:
                        float(X[column].dropna().values[0])
                        can_cast_as_number = True
                    except Exception:
                        can_cast_as_number = False
                    if can_cast_as_number:
                        # In this case, we expect to have a number as category
                        # it might be string, but its value represent a number
                        missing_value: typing.Union[str, int] = '-1' if isinstance(X[column].dropna().values[0],
                                                                                   str) else -1
                    else:
                        missing_value = 'Missing!'

                    # Make sure this missing value is not seen before
                    # Do this check for categorical columns
                    # else modify the value
                    if hasattr(X[column], 'cat'):
                        while missing_value in X[column].cat.categories:
                            if isinstance(missing_value, str):
                                missing_value += '0'
                            else:
                                missing_value += missing_value
                    self.dict_missing_value_per_col[column] = missing_value

                # Convert the frame in place
                X[column].cat.add_categories([self.dict_missing_value_per_col[column]],
                                             inplace=True)
                X.fillna({column: self.dict_missing_value_per_col[column]}, inplace=True)
        return X<|MERGE_RESOLUTION|>--- conflicted
+++ resolved
@@ -63,23 +63,7 @@
             self.enc_columns, self.feat_type = self._get_columns_to_encode(X)
 
             if len(self.enc_columns) > 0:
-<<<<<<< HEAD
-                # impute missing values before encoding,
-                # remove once sklearn natively supports
-                # it in ordinal encoding. Sklearn issue:
-                # "https://github.com/scikit-learn/scikit-learn/issues/17123)"
-                for column in self.enc_columns:
-                    if X[column].isna().any():
-                        missing_value: typing.Union[int, str] = -1
-                        # make sure for a string column we give
-                        # string missing value else we give numeric
-                        if type(X[column].iloc[0]) == str:
-                            missing_value = str(missing_value)
-                        X[column] = X[column].cat.add_categories([missing_value])
-                        X[column] = X[column].fillna(missing_value)
-=======
                 X = self.impute_nan_in_categories(X)
->>>>>>> a3d40ac0
 
                 self.encoder = ColumnTransformer(
                     [
