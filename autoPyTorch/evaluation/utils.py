--- conflicted
+++ resolved
@@ -4,11 +4,8 @@
 
 import numpy as np
 
-<<<<<<< HEAD
-=======
 from sklearn.ensemble import VotingRegressor
 
->>>>>>> dce6a5c1
 from smac.runhistory.runhistory import RunValue
 
 __all__ = [
