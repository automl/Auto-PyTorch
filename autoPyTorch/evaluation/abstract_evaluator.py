import logging.handlers
import time
import warnings
from multiprocessing.queues import Queue
from typing import Any, Dict, List, Optional, Tuple, Union, no_type_check
from functools import partial

from ConfigSpace import Configuration

import numpy as np

import pandas as pd

from sklearn.base import BaseEstimator
from sklearn.dummy import DummyClassifier, DummyRegressor
from sklearn.ensemble import VotingClassifier

from smac.tae import StatusType

import autoPyTorch.pipeline.image_classification
import autoPyTorch.pipeline.tabular_classification
import autoPyTorch.pipeline.tabular_regression
import autoPyTorch.pipeline.time_series_classification
import autoPyTorch.pipeline.traditional_tabular_classification
<<<<<<< HEAD
import autoPyTorch.pipeline.time_series_forecasting
=======
import autoPyTorch.pipeline.traditional_tabular_regression
from autoPyTorch.automl_common.common.utils.backend import Backend
>>>>>>> 06e67de5
from autoPyTorch.constants import (
    CLASSIFICATION_TASKS,
    IMAGE_TASKS,
    MULTICLASS,
    REGRESSION_TASKS,
    STRING_TO_OUTPUT_TYPES,
    STRING_TO_TASK_TYPES,
    TABULAR_TASKS, TIMESERIES_TASKS,
    FORECASTING_TASKS,
)
<<<<<<< HEAD
from autoPyTorch.datasets.base_dataset import BaseDataset
from autoPyTorch.datasets.time_series_dataset import TimeSeriesForecastingDataset

=======
from autoPyTorch.datasets.base_dataset import BaseDataset, BaseDatasetPropertiesType
>>>>>>> 06e67de5
from autoPyTorch.evaluation.utils import (
    VotingRegressorWrapper,
    convert_multioutput_multiclass_to_multilabel
)
from autoPyTorch.pipeline.base_pipeline import BasePipeline
from autoPyTorch.pipeline.components.training.metrics.base import autoPyTorchMetric
from autoPyTorch.pipeline.components.training.metrics.utils import (
    calculate_loss,
    get_metrics,
)
from autoPyTorch.utils.common import dict_repr, subsampler
from autoPyTorch.utils.hyperparameter_search_space_update import HyperparameterSearchSpaceUpdates
from autoPyTorch.utils.logging_ import PicklableClientLogger, get_named_client_logger
from autoPyTorch.utils.pipeline import get_dataset_requirements

__all__ = [
    'AbstractEvaluator',
    'fit_and_suppress_warnings'
]


class MyTraditionalTabularClassificationPipeline(BaseEstimator):
    """
    A wrapper class that holds a pipeline for traditional classification.
    Estimators like CatBoost, and Random Forest are considered traditional machine
    learning models and are fitted before neural architecture search.

    This class is an interface to fit a pipeline containing a traditional machine
    learning model, and is the final object that is stored for inference.

    Attributes:
        dataset_properties (Dict[str, BaseDatasetPropertiesType]):
            A dictionary containing dataset specific information
        random_state (Optional[np.random.RandomState]):
            Object that contains a seed and allows for reproducible results
        init_params  (Optional[Dict]):
            An optional dictionary that is passed to the pipeline's steps. It complies
            a similar function as the kwargs
    """

    def __init__(self, config: str,
                 dataset_properties: Dict[str, BaseDatasetPropertiesType],
                 random_state: Optional[Union[int, np.random.RandomState]] = None,
                 init_params: Optional[Dict] = None):
        self.config = config
        self.dataset_properties = dataset_properties
        self.random_state = random_state
        self.init_params = init_params
        self.pipeline = autoPyTorch.pipeline.traditional_tabular_classification. \
            TraditionalTabularClassificationPipeline(dataset_properties=dataset_properties,
                                                     random_state=self.random_state)
        configuration_space = self.pipeline.get_hyperparameter_search_space()
        default_configuration = configuration_space.get_default_configuration().get_dictionary()
        default_configuration['model_trainer:tabular_traditional_model:traditional_learner'] = config
        self.configuration = Configuration(configuration_space, default_configuration)
        self.pipeline.set_hyperparameters(self.configuration)

    def fit(self, X: Dict[str, Any], y: Any,
            sample_weight: Optional[np.ndarray] = None) -> object:
        return self.pipeline.fit(X, y)

    def predict_proba(self, X: Union[np.ndarray, pd.DataFrame],
                      batch_size: int = 1000) -> np.ndarray:
        return self.pipeline.predict_proba(X, batch_size=batch_size)

    def predict(self, X: Union[np.ndarray, pd.DataFrame],
                batch_size: int = 1000) -> np.ndarray:
        return self.pipeline.predict(X, batch_size=batch_size)

    def get_additional_run_info(self) -> Dict[str, Any]:
        """
        Can be used to return additional info for the run.
        Returns:
            Dict[str, Any]:
            Currently contains
                1. pipeline_configuration: the configuration of the pipeline, i.e, the traditional model used
                2. trainer_configuration: the parameters for the traditional model used.
                    Can be found in autoPyTorch/pipeline/components/setup/traditional_ml/estimator_configs
        """
        return {'pipeline_configuration': self.configuration,
                'trainer_configuration': self.pipeline.named_steps['model_trainer'].choice.model.get_config(),
                'configuration_origin': 'traditional'}

    def get_pipeline_representation(self) -> Dict[str, str]:
        return self.pipeline.get_pipeline_representation()

    @staticmethod
    def get_default_pipeline_options() -> Dict[str, Any]:
        return autoPyTorch.pipeline.traditional_tabular_classification. \
            TraditionalTabularClassificationPipeline.get_default_pipeline_options()


class MyTraditionalTabularRegressionPipeline(BaseEstimator):
    """
    A wrapper class that holds a pipeline for traditional regression.
    Estimators like CatBoost, and Random Forest are considered traditional machine
    learning models and are fitted before neural architecture search.

    This class is an interface to fit a pipeline containing a traditional machine
    learning model, and is the final object that is stored for inference.

    Attributes:
        dataset_properties (Dict[str, Any]):
            A dictionary containing dataset specific information
        random_state (Optional[np.random.RandomState]):
            Object that contains a seed and allows for reproducible results
        init_params  (Optional[Dict]):
            An optional dictionary that is passed to the pipeline's steps. It complies
            a similar function as the kwargs
    """
    def __init__(self, config: str,
                 dataset_properties: Dict[str, Any],
                 random_state: Optional[np.random.RandomState] = None,
                 init_params: Optional[Dict] = None):
        self.config = config
        self.dataset_properties = dataset_properties
        self.random_state = random_state
        self.init_params = init_params
        self.pipeline = autoPyTorch.pipeline.traditional_tabular_regression. \
            TraditionalTabularRegressionPipeline(dataset_properties=dataset_properties,
                                                 random_state=self.random_state)
        configuration_space = self.pipeline.get_hyperparameter_search_space()
        default_configuration = configuration_space.get_default_configuration().get_dictionary()
        default_configuration['model_trainer:tabular_traditional_model:traditional_learner'] = config
        self.configuration = Configuration(configuration_space, default_configuration)
        self.pipeline.set_hyperparameters(self.configuration)

    def fit(self, X: Dict[str, Any], y: Any,
            sample_weight: Optional[np.ndarray] = None) -> object:
        return self.pipeline.fit(X, y)

    def predict(self, X: Union[np.ndarray, pd.DataFrame],
                batch_size: int = 1000) -> np.ndarray:
        return self.pipeline.predict(X, batch_size=batch_size)

    def get_additional_run_info(self) -> Dict[str, Any]:
        """
        Can be used to return additional info for the run.
        Returns:
            Dict[str, Any]:
            Currently contains
                1. pipeline_configuration: the configuration of the pipeline, i.e, the traditional model used
                2. trainer_configuration: the parameters for the traditional model used.
                    Can be found in autoPyTorch/pipeline/components/setup/traditional_ml/estimator_configs
        """
        return {'pipeline_configuration': self.configuration,
                'trainer_configuration': self.pipeline.named_steps['model_trainer'].choice.model.get_config()}

    def get_pipeline_representation(self) -> Dict[str, str]:
        return self.pipeline.get_pipeline_representation()

    @staticmethod
    def get_default_pipeline_options() -> Dict[str, Any]:
        return autoPyTorch.pipeline.traditional_tabular_regression.\
            TraditionalTabularRegressionPipeline.get_default_pipeline_options()


class DummyClassificationPipeline(DummyClassifier):
    """
    A wrapper class that holds a pipeline for dummy classification.

    A wrapper over DummyClassifier of scikit learn. This estimator is considered the
    worst performing model. In case of failure, at least this model will be fitted.

    Attributes:
        random_state (Optional[Union[int, np.random.RandomState]]):
            Object that contains a seed and allows for reproducible results
        init_params  (Optional[Dict]):
            An optional dictionary that is passed to the pipeline's steps. It complies
            a similar function as the kwargs
    """

    def __init__(self, config: Configuration,
                 random_state: Optional[Union[int, np.random.RandomState]] = None,
                 init_params: Optional[Dict] = None
                 ) -> None:
        self.config = config
        self.init_params = init_params
        self.random_state = random_state
        if config == 1:
            super(DummyClassificationPipeline, self).__init__(strategy="uniform")
        else:
            super(DummyClassificationPipeline, self).__init__(strategy="most_frequent")

    def fit(self, X: Dict[str, Any], y: Any,
            sample_weight: Optional[np.ndarray] = None) -> object:
        X_train = subsampler(X['X_train'], X['train_indices'])
        y_train = subsampler(X['y_train'], X['train_indices'])
        return super(DummyClassificationPipeline, self).fit(np.ones((X_train.shape[0], 1)), y_train,
                                                            sample_weight=sample_weight)

    def predict_proba(self, X: Union[np.ndarray, pd.DataFrame],
                      batch_size: int = 1000) -> np.ndarray:
        new_X = np.ones((X.shape[0], 1))
        probas = super(DummyClassificationPipeline, self).predict_proba(new_X)
        probas = convert_multioutput_multiclass_to_multilabel(probas).astype(
            np.float32)
        return probas

    def predict(self, X: Union[np.ndarray, pd.DataFrame],
                batch_size: int = 1000) -> np.ndarray:
        new_X = np.ones((X.shape[0], 1))
        return super(DummyClassificationPipeline, self).predict(new_X).astype(np.float32)

    def get_additional_run_info(self) -> Dict:  # pylint: disable=R0201
        return {'configuration_origin': 'DUMMY'}

    def get_pipeline_representation(self) -> Dict[str, str]:
        return {
            'Preprocessing': 'None',
            'Estimator': 'Dummy',
        }

    @staticmethod
    def get_default_pipeline_options() -> Dict[str, Any]:
        return {'budget_type': 'epochs',
                'epochs': 1,
                'runtime': 1}


class DummyRegressionPipeline(DummyRegressor):
    """
    A wrapper class that holds a pipeline for dummy regression.

    A wrapper over DummyRegressor of scikit learn. This estimator is considered the
    worst performing model. In case of failure, at least this model will be fitted.

    Attributes:
        random_state (Optional[Union[int, np.random.RandomState]]):
            Object that contains a seed and allows for reproducible results
        init_params  (Optional[Dict]):
            An optional dictionary that is passed to the pipeline's steps. It complies
            a similar function as the kwargs
    """

    def __init__(self, config: Configuration,
                 random_state: Optional[Union[int, np.random.RandomState]] = None,
                 init_params: Optional[Dict] = None) -> None:
        self.config = config
        self.init_params = init_params
        self.random_state = random_state
        if config == 1:
            super(DummyRegressionPipeline, self).__init__(strategy='mean')
        else:
            super(DummyRegressionPipeline, self).__init__(strategy='median')

    def fit(self, X: Dict[str, Any], y: Any,
            sample_weight: Optional[np.ndarray] = None) -> object:
        X_train = subsampler(X['X_train'], X['train_indices'])
        y_train = subsampler(X['y_train'], X['train_indices'])
        return super(DummyRegressionPipeline, self).fit(np.ones((X_train.shape[0], 1)), y_train,
                                                        sample_weight=sample_weight)

    def predict(self, X: Union[np.ndarray, pd.DataFrame],
                batch_size: int = 1000) -> np.ndarray:
        new_X = np.ones((X.shape[0], 1))
        return super(DummyRegressionPipeline, self).predict(new_X).astype(np.float32)

    def get_additional_run_info(self) -> Dict:  # pylint: disable=R0201
        return {'configuration_origin': 'DUMMY'}

    def get_pipeline_representation(self) -> Dict[str, str]:
        return {
            'Preprocessing': 'None',
            'Estimator': 'Dummy',
        }

    @staticmethod
    def get_default_pipeline_options() -> Dict[str, Any]:
        return {'budget_type': 'epochs',
                'epochs': 1,
                'runtime': 1}


class DummyTimeSeriesForecastingPipeline(DummyClassificationPipeline):
    def __init__(self, config: Configuration,
                 random_state: Optional[Union[int, np.random.RandomState]] = None,
                 init_params: Optional[Dict] = None,
                 n_prediction_steps: int = 1,
                 ) -> None:
        super(DummyTimeSeriesForecastingPipeline, self).__init__(config, random_state, init_params)
        self.n_prediction_steps = n_prediction_steps

    def fit(self, X: Dict[str, Any], y: Any,
            sample_weight: Optional[np.ndarray] = None) -> object:
        self.n_prediction_steps = X['dataset_properties']['n_prediction_steps']
        return super(DummyTimeSeriesForecastingPipeline, self).fit(X, y)

    def predict_proba(self, X: Union[np.ndarray, pd.DataFrame],
                      batch_size: int = 1000) -> np.array:
        new_X = X[-self.n_prediction_steps:]
        return super(DummyTimeSeriesForecastingPipeline, self).predict_proba(new_X)

    def predict(self, X: Union[np.ndarray, pd.DataFrame],
                batch_size: int = 1000) -> np.array:
        new_X = X[-self.n_prediction_steps:]
        return super(DummyTimeSeriesForecastingPipeline, self).predict(new_X).astype(np.float32)

    @staticmethod
    def get_default_pipeline_options() -> Dict[str, Any]:
        return {'budget_type': 'epochs',
                'epochs': 1,
                'runtime': 1}


def fit_and_suppress_warnings(logger: PicklableClientLogger, pipeline: BaseEstimator,
                              X: Dict[str, Any], y: Any
                              ) -> BaseEstimator:
    @no_type_check
    def send_warnings_to_log(message, category, filename, lineno,
                             file=None, line=None) -> None:
        logger.debug('%s:%s: %s:%s',
                     filename, lineno, category.__name__, message)
        return

    with warnings.catch_warnings():
        warnings.showwarning = send_warnings_to_log
        pipeline.fit(X, y)

    return pipeline


class AbstractEvaluator(object):
    """
    This method defines the interface that pipeline evaluators should follow, when
    interacting with SMAC through ExecuteTaFuncWithQueue.

    An evaluator is an object that:
        + constructs a pipeline (i.e. a classification or regression estimator) for a given
          pipeline_config and run settings (budget, seed)
        + Fits and trains this pipeline (TrainEvaluator) or tests a given
          configuration (TestEvaluator)

    The provided configuration determines the type of pipeline created. For more
    details, please read the get_pipeline() method.

    Attributes:
        backend (Backend):
            An object that allows interaction with the disk storage. In particular, allows to
            access the train and test datasets
        queue (Queue):
            Each worker available will instantiate an evaluator, and after completion,
            it will append the result to a multiprocessing queue
        metric (autoPyTorchMetric):
            A scorer object that is able to evaluate how good a pipeline was fit. It
            is a wrapper on top of the actual score method (a wrapper on top of
            scikit-learn accuracy for example) that formats the predictions accordingly.
        budget: (float):
            The amount of epochs/time a configuration is allowed to run.
        budget_type  (str):
            The budget type. Currently, only epoch and time are allowed.
        pipeline_config (Optional[Dict[str, Any]]):
            Defines the content of the pipeline being evaluated. For example, it
            contains pipeline specific settings like logging name, or whether or not
            to use tensorboard.
        configuration (Union[int, str, Configuration]):
            Determines the pipeline to be constructed. A dummy estimator is created for
            integer configurations, a traditional machine learning pipeline is created
            for string based configuration, and NAS is performed when a configuration
            object is passed.
        seed (int):
            A integer that allows for reproducibility of results
        output_y_hat_optimization (bool):
            Whether this worker should output the target predictions, so that they are
            stored on disk. Fundamentally, the resampling strategy might shuffle the
            Y_train targets, so we store the split in order to re-use them for ensemble
            selection.
        num_run (Optional[int]):
            An identifier of the current configuration being fit. This number is unique per
            configuration.
        include (Optional[Dict[str, Any]]):
            An optional dictionary to include components of the pipeline steps.
        exclude (Optional[Dict[str, Any]]):
            An optional dictionary to exclude components of the pipeline steps.
        disable_file_output (Union[bool, List[str]]):
            By default, the model, it's predictions and other metadata is stored on disk
            for each finished configuration. This argument allows the user to skip
            saving certain file type, for example the model, from being written to disk.
        init_params (Optional[Dict[str, Any]]):
            Optional argument that is passed to each pipeline step. It is the equivalent of
            kwargs for the pipeline steps.
        logger_port (Optional[int]):
            Logging is performed using a socket-server scheme to be robust against many
            parallel entities that want to write to the same file. This integer states the
            socket port for the communication channel.
            If None is provided, the logging.handlers.DEFAULT_TCP_LOGGING_PORT is used.
        all_supported_metrics  (bool):
            Whether all supported metrics should be calculated for every configuration.
        search_space_updates (Optional[HyperparameterSearchSpaceUpdates]):
            An object used to fine tune the hyperparameter search space of the pipeline
    """
    def __init__(self, backend: Backend,
                 queue: Queue,
                 metric: autoPyTorchMetric,
                 budget: float,
                 configuration: Union[int, str, Configuration],
                 budget_type: str = None,
                 pipeline_config: Optional[Dict[str, Any]] = None,
                 seed: int = 1,
                 output_y_hat_optimization: bool = True,
                 num_run: Optional[int] = None,
                 include: Optional[Dict[str, Any]] = None,
                 exclude: Optional[Dict[str, Any]] = None,
                 disable_file_output: Union[bool, List[str]] = False,
                 init_params: Optional[Dict[str, Any]] = None,
                 logger_port: Optional[int] = None,
                 all_supported_metrics: bool = True,
                 search_space_updates: Optional[HyperparameterSearchSpaceUpdates] = None,
                 ) -> None:

        self.starttime = time.time()

        self.configuration = configuration
        self.backend: Backend = backend
        self.queue = queue

        self.datamanager: BaseDataset = self.backend.load_datamanager()

        assert self.datamanager.task_type is not None, \
            "Expected dataset {} to have task_type got None".format(self.datamanager.__class__.__name__)
        self.task_type = STRING_TO_TASK_TYPES[self.datamanager.task_type]
        self.output_type = STRING_TO_OUTPUT_TYPES[self.datamanager.output_type]
        self.issparse = self.datamanager.issparse

        self.include = include
        self.exclude = exclude
        self.search_space_updates = search_space_updates

        self.X_train, self.y_train = self.datamanager.train_tensors

        if self.datamanager.val_tensors is not None:
            self.X_valid, self.y_valid = self.datamanager.val_tensors
        else:
            self.X_valid, self.y_valid = None, None

        if self.datamanager.test_tensors is not None:
            self.X_test, self.y_test = self.datamanager.test_tensors
        else:
            self.X_test, self.y_test = None, None

        self.metric = metric

        self.seed = seed

        # Flag to save target for ensemble
        self.output_y_hat_optimization = output_y_hat_optimization

        if isinstance(disable_file_output, bool):
            self.disable_file_output: bool = disable_file_output
        elif isinstance(disable_file_output, List):
            self.disabled_file_outputs: List[str] = disable_file_output
        else:
            raise ValueError('disable_file_output should be either a bool or a list')

        self.pipeline_class: Optional[Union[BaseEstimator, BasePipeline]] = None
<<<<<<< HEAD
        info = self.datamanager.get_required_dataset_info()
=======
>>>>>>> 06e67de5
        if self.task_type in REGRESSION_TASKS:
            if isinstance(self.configuration, int):
                self.pipeline_class = DummyRegressionPipeline
            elif isinstance(self.configuration, str):
                self.pipeline_class = MyTraditionalTabularRegressionPipeline
            elif isinstance(self.configuration, Configuration):
                if self.task_type in TABULAR_TASKS:
                    self.pipeline_class = autoPyTorch.pipeline.tabular_regression.TabularRegressionPipeline
                elif self.task_type in FORECASTING_TASKS:
                    self.pipeline_class = autoPyTorch.pipeline.time_series_forecasting.TimeSeriesForecastingPipeline
            else:
                raise ValueError('task {} not available'.format(self.task_type))
            self.predict_function = self._predict_regression
        elif self.task_type in CLASSIFICATION_TASKS:
            if isinstance(self.configuration, int):
                self.pipeline_class = DummyClassificationPipeline
            elif isinstance(self.configuration, str):
                if self.task_type in TABULAR_TASKS:
                    self.pipeline_class = MyTraditionalTabularClassificationPipeline
                else:
                    raise ValueError("Only tabular tasks are currently supported with traditional methods")
            elif isinstance(self.configuration, Configuration):
                if self.task_type in TABULAR_TASKS:
                    self.pipeline_class = autoPyTorch.pipeline.tabular_classification.TabularClassificationPipeline
                elif self.task_type in IMAGE_TASKS:
                    self.pipeline_class = autoPyTorch.pipeline.image_classification.ImageClassificationPipeline
                elif self.task_type in TIMESERIES_TASKS:
                    self.pipeline_class = \
                        autoPyTorch.pipeline.time_series_classification.TimeSeriesClassificationPipeline
                else:
                    raise ValueError('task {} not available'.format(self.task_type))
            self.predict_function = self._predict_proba
<<<<<<< HEAD
        elif self.task_type in FORECASTING_TASKS:
            if isinstance(self.configuration, int):
                self.pipeline_class = DummyTimeSeriesForecastingPipeline
            elif isinstance(self.configuration, str):
                raise ValueError("Only tabular classifications tasks "
                                 "are currently supported with traditional methods")
            elif isinstance(self.configuration, Configuration):
                self.pipeline_class = autoPyTorch.pipeline.time_series_forecasting.TimeSeriesForecastingPipeline
            else:
                raise ValueError('task {} not available'.format(self.task_type))
            self.predict_function = self._predict_regression

        self.dataset_properties = self.datamanager.get_dataset_properties(get_dataset_requirements(info))
=======
        self.dataset_properties = self.datamanager.get_dataset_properties(
            get_dataset_requirements(info=self.datamanager.get_required_dataset_info(),
                                     include=self.include,
                                     exclude=self.exclude,
                                     search_space_updates=self.search_space_updates
                                     ))
>>>>>>> 06e67de5

        self.additional_metrics: Optional[List[autoPyTorchMetric]] = None
        metrics_dict: Optional[Dict[str, List[str]]] = None
        if all_supported_metrics:
            self.additional_metrics = get_metrics(dataset_properties=self.dataset_properties,
                                                  all_supported_metrics=all_supported_metrics)
            # Update fit dictionary with metrics passed to the evaluator
            metrics_dict = {'additional_metrics': []}
            metrics_dict['additional_metrics'].append(self.metric.name)
            for metric in self.additional_metrics:
                metrics_dict['additional_metrics'].append(metric.name)

        self._init_params = init_params

        assert self.pipeline_class is not None, "Could not infer pipeline class"
        pipeline_config = pipeline_config if pipeline_config is not None \
            else self.pipeline_class.get_default_pipeline_options()
        self.budget_type = pipeline_config['budget_type'] if budget_type is None else budget_type
        self.budget = pipeline_config[self.budget_type] if budget == 0 else budget
<<<<<<< HEAD
        self.fit_dictionary = {**pipeline_config, **self.fit_dictionary}

        # If the budget is epochs, we want to limit that in the fit dictionary
        if self.budget_type == 'epochs':
            self.fit_dictionary['epochs'] = budget
        if self.budget_type == 'resolution':
            if self.task_type in TIMESERIES_TASKS:
                self.fit_dictionary['sample_interval'] = int(np.ceil(1.0 / budget))
=======
>>>>>>> 06e67de5

        self.num_run = 0 if num_run is None else num_run

        logger_name = '%s(%d)' % (self.__class__.__name__.split('.')[-1],
                                  self.seed)
        if logger_port is None:
            logger_port = logging.handlers.DEFAULT_TCP_LOGGING_PORT
        self.logger = get_named_client_logger(
            name=logger_name,
            port=logger_port,
        )

        self._init_fit_dictionary(logger_port=logger_port, pipeline_config=pipeline_config, metrics_dict=metrics_dict)
        self.Y_optimization: Optional[np.ndarray] = None
        self.Y_actual_train: Optional[np.ndarray] = None
        self.pipelines: Optional[List[BaseEstimator]] = None
        self.pipeline: Optional[BaseEstimator] = None
        self.logger.debug("Fit dictionary in Abstract evaluator: {}".format(dict_repr(self.fit_dictionary)))
        self.logger.debug("Search space updates :{}".format(self.search_space_updates))

    def _init_fit_dictionary(
        self,
        logger_port: int,
        pipeline_config: Dict[str, Any],
        metrics_dict: Optional[Dict[str, List[str]]] = None,
    ) -> None:
        """
        Initialises the fit dictionary

        Args:
            logger_port (int):
                Logging is performed using a socket-server scheme to be robust against many
                parallel entities that want to write to the same file. This integer states the
                socket port for the communication channel.
            pipeline_config (Dict[str, Any]):
                Defines the content of the pipeline being evaluated. For example, it
                contains pipeline specific settings like logging name, or whether or not
                to use tensorboard.
            metrics_dict (Optional[Dict[str, List[str]]]):
            Contains a list of metric names to be evaluated in Trainer with key `additional_metrics`. Defaults to None.

        Returns:
            None
        """

        self.fit_dictionary: Dict[str, Any] = {'dataset_properties': self.dataset_properties}

        if metrics_dict is not None:
            self.fit_dictionary.update(metrics_dict)

        self.fit_dictionary.update({
            'X_train': self.X_train,
            'y_train': self.y_train,
            'X_test': self.X_test,
            'y_test': self.y_test,
            'backend': self.backend,
            'logger_port': logger_port,
            'optimize_metric': self.metric.name
        })

        self.fit_dictionary.update(pipeline_config)
        # If the budget is epochs, we want to limit that in the fit dictionary
        if self.budget_type == 'epochs':
            self.fit_dictionary['epochs'] = self.budget
            self.fit_dictionary.pop('runtime', None)
        elif self.budget_type == 'runtime':
            self.fit_dictionary['runtime'] = self.budget
            self.fit_dictionary.pop('epochs', None)
        else:
            raise ValueError(f"budget type must be `epochs` or `runtime`, but got {self.budget_type}")

    def _get_pipeline(self) -> BaseEstimator:
        """
        Implements a pipeline object based on the self.configuration attribute.
        int: A dummy classifier/dummy regressor is created. This estimator serves
             as a baseline model to ignore all models that perform worst than this
             fixed estimator. Also, in the worst case scenario, this is the final
             estimator created (for instance, in case not enough memory was allocated).
        str: A pipeline with traditional classifiers like random forest, SVM, etc is created,
             as the configuration will contain an estimator name defining the configuration
             to use, for example 'RandomForest'
        Configuration: A pipeline object matching this configuration is created. This
             is the case of neural architecture search, where different backbones
             and head can be passed in the form of a configuration object.

        Returns
            pipeline (BaseEstimator):
                A scikit-learn compliant pipeline which is not yet fit to the data.
        """
        assert self.pipeline_class is not None, "Can't return pipeline, pipeline_class not initialised"
        if isinstance(self.configuration, int):
            pipeline = self.pipeline_class(config=self.configuration,
                                           random_state=np.random.RandomState(self.seed),
                                           init_params=self._init_params)
        elif isinstance(self.configuration, Configuration):
            pipeline = self.pipeline_class(config=self.configuration,
                                           dataset_properties=self.dataset_properties,
                                           random_state=np.random.RandomState(self.seed),
                                           include=self.include,
                                           exclude=self.exclude,
                                           init_params=self._init_params,
                                           search_space_updates=self.search_space_updates)
        elif isinstance(self.configuration, str):
            pipeline = self.pipeline_class(config=self.configuration,
                                           dataset_properties=self.dataset_properties,
                                           random_state=np.random.RandomState(self.seed),
                                           init_params=self._init_params)
        else:
            raise ValueError("Invalid configuration entered")
        return pipeline

    def _loss(self, y_true: np.ndarray, y_hat: np.ndarray, **loss_kwargs: Dict) -> Dict[str, float]:
        """SMAC follows a minimization goal, so the make_scorer
        sign is used as a guide to obtain the value to reduce.
        The calculate_loss internally translate a score function to
        a minimization problem

        Args:
            y_true (np.ndarray):
                The expect labels given by the original dataset
            y_hat (np.ndarray):
                The prediction of the current pipeline being fit
        Returns:
            (Dict[str, float]):
                A dictionary with metric_name -> metric_loss, for every
                supported metric
        """

        if isinstance(self.configuration, int):
            # We do not calculate performance of the dummy configurations
            return {self.metric.name: self.metric._optimum - self.metric._sign * self.metric._worst_possible_result}

        if self.additional_metrics is not None:
            metrics = self.additional_metrics
        else:
            metrics = [self.metric]
<<<<<<< HEAD
        score = calculate_score(
            y_true, y_hat, self.task_type, metrics, **loss_kwargs)

        err = {metric.name: metric._optimum - score[metric.name] for metric in metrics
               if metric.name in score.keys()}
=======
>>>>>>> 06e67de5

        return calculate_loss(
            y_true, y_hat, self.task_type, metrics)

    def finish_up(self, loss: Dict[str, float], train_loss: Dict[str, float],
                  opt_pred: np.ndarray, valid_pred: Optional[np.ndarray],
                  test_pred: Optional[np.ndarray], additional_run_info: Optional[Dict],
                  file_output: bool, status: StatusType
                  ) -> Optional[Tuple[float, float, int, Dict]]:
        """This function does everything necessary after the fitting is done:

        * predicting
        * saving the files for the ensembles_statistics
        * generate output for SMAC
        We use it as the signal handler so we can recycle the code for the
        normal usecase and when the runsolver kills us here :)

        Args:
            loss (Dict[str, float]):
                The optimization loss, calculated on the validation set. This will
                be the cost used in SMAC
            train_loss (Dict[str, float]):
                The train loss, calculated on the train set
            opt_pred (np.ndarray):
                The predictions on the validation set. This validation set is created
                from the resampling strategy
            valid_pred (Optional[np.ndarray]):
                Predictions on a user provided validation set
            test_pred (Optional[np.ndarray]):
                Predictions on a user provided test set
            additional_run_info (Optional[Dict]):
                A dictionary with additional run information, like duration or
                the crash error msg, if any.
            file_output (bool):
                Whether or not this pipeline should output information to disk
            status (StatusType)
                The status of the run, following SMAC StatusType syntax.

        Returns:
            duration (float):
                The elapsed time of the training of this evaluator
            loss (float):
                The optimization loss of this run
            seed (int):
                The seed used while fitting the pipeline
            additional_info (Dict):
                Additional run information, like train/test loss
        """

        self.duration = time.time() - self.starttime

        if file_output:
            loss_, additional_run_info_ = self.file_output(
                opt_pred, valid_pred, test_pred,
            )
        else:
            loss_ = None
            additional_run_info_ = {}

        validation_loss, test_loss = self.calculate_auxiliary_losses(
            valid_pred, test_pred
        )

        if loss_ is not None:
            return self.duration, loss_, self.seed, additional_run_info_

        cost = loss[self.metric.name]

        additional_run_info = (
            {} if additional_run_info is None else additional_run_info
        )
        additional_run_info['opt_loss'] = loss
        additional_run_info['duration'] = self.duration
        additional_run_info['num_run'] = self.num_run
        if train_loss is not None:
            additional_run_info['train_loss'] = train_loss
        if validation_loss is not None:
            additional_run_info['validation_loss'] = validation_loss
        if test_loss is not None:
            additional_run_info['test_loss'] = test_loss

        rval_dict = {'loss': cost,
                     'additional_run_info': additional_run_info,
                     'status': status}

        self.queue.put(rval_dict)
        return None

    def calculate_auxiliary_losses(
        self,
        Y_valid_pred: np.ndarray,
        Y_test_pred: np.ndarray,
    ) -> Tuple[Optional[Dict[str, float]], Optional[Dict[str, float]]]:
        """
        A helper function to calculate the performance estimate of the
        current pipeline in the user provided validation/test set.

        Args:
            Y_valid_pred (np.ndarray):
                predictions on a validation set provided by the user,
                matching self.y_valid
            Y_test_pred (np.ndarray):
                predictions on a test set provided by the user,
                matching self.y_test

        Returns:
            validation_loss_dict (Optional[Dict[str, float]]):
                Various validation losses available.
            test_loss_dict (Optional[Dict[str, float]]):
                Various test losses available.
        """

        validation_loss_dict: Optional[Dict[str, float]] = None

        if Y_valid_pred is not None:
            if self.y_valid is not None:
                validation_loss_dict = self._loss(self.y_valid, Y_valid_pred)

        test_loss_dict: Optional[Dict[str, float]] = None
        if Y_test_pred is not None:
            if self.y_test is not None:
                test_loss_dict = self._loss(self.y_test, Y_test_pred)

        return validation_loss_dict, test_loss_dict

    def file_output(
        self,
        Y_optimization_pred: np.ndarray,
        Y_valid_pred: np.ndarray,
        Y_test_pred: np.ndarray
    ) -> Tuple[Optional[float], Dict]:
        """
        This method decides what file outputs are written to disk.

        It is also the interface to the backed save_numrun_to_dir
        which stores all the pipeline related information to a single
        directory for easy identification of the current run.

        Args:
            Y_optimization_pred (np.ndarray):
                The pipeline predictions on the validation set internally created
                from self.y_train
            Y_valid_pred (np.ndarray):
                The pipeline predictions on the user provided validation set,
                which should match self.y_valid
            Y_test_pred (np.ndarray):
                The pipeline predictions on the user provided test set,
                which should match self.y_test
        Returns:
            loss (Optional[float]):
                A loss in case the run failed to store files to
                disk
            error_dict (Dict):
                A dictionary with an error that explains why a run
                was not successfully stored to disk.
        """
        # Abort if self.Y_optimization is None
        # self.Y_optimization can be None if we use partial-cv, then,
        # obviously no output should be saved.
        if self.Y_optimization is None:
            return None, {}

        # Abort in case of shape misalignment
        if self.Y_optimization.shape[0] != Y_optimization_pred.shape[0]:
            return (
                1.0,
                {
                    'error':
                        "Targets %s and prediction %s don't have "
                        "the same length. Probably training didn't "
                        "finish" % (self.Y_optimization.shape, Y_optimization_pred.shape)
                },
            )

        # Abort if predictions contain NaNs
        for y, s in [
            # Y_train_pred deleted here. Fix unittest accordingly.
            [Y_optimization_pred, 'optimization'],
            [Y_valid_pred, 'validation'],
            [Y_test_pred, 'test']
        ]:
            if y is not None and not np.all(np.isfinite(y)):
                return (
                    1.0,
                    {
                        'error':
                            'Model predictions for %s set contains NaNs.' % s
                    },
                )

        # Abort if we don't want to output anything.
        if hasattr(self, 'disable_file_output'):
            if self.disable_file_output:
                return None, {}
            else:
                self.disabled_file_outputs = []

        # This file can be written independently of the others down bellow
        if 'y_optimization' not in self.disabled_file_outputs:
            if self.output_y_hat_optimization:
                self.backend.save_targets_ensemble(self.Y_optimization)

        if hasattr(self, 'pipelines') and self.pipelines is not None:
            if self.pipelines[0] is not None and len(self.pipelines) > 0:
                if 'pipelines' not in self.disabled_file_outputs:
                    if self.task_type in CLASSIFICATION_TASKS:
                        pipelines = VotingClassifier(estimators=None, voting='soft', )
                    else:
                        pipelines = VotingRegressorWrapper(estimators=None)
                    pipelines.estimators_ = self.pipelines
                else:
                    pipelines = None
            else:
                pipelines = None
        else:
            pipelines = None

        if hasattr(self, 'pipeline') and self.pipeline is not None:
            if 'pipeline' not in self.disabled_file_outputs:
                pipeline = self.pipeline
            else:
                pipeline = None
        else:
            pipeline = None

        self.logger.debug("Saving directory {}, {}, {}".format(self.seed, self.num_run, self.budget))
        self.backend.save_numrun_to_dir(
            seed=int(self.seed),
            idx=int(self.num_run),
            budget=float(self.budget),
            model=pipeline,
            cv_model=pipelines,
            ensemble_predictions=(
                Y_optimization_pred if 'y_optimization' not in
                                       self.disabled_file_outputs else None
            ),
            valid_predictions=(
                Y_valid_pred if 'y_valid' not in
                                self.disabled_file_outputs else None
            ),
            test_predictions=(
                Y_test_pred if 'y_test' not in
                               self.disabled_file_outputs else None
            ),
        )

        return None, {}

    def _predict_proba(self, X: np.ndarray, pipeline: BaseEstimator,
                       Y_train: Optional[np.ndarray] = None) -> np.ndarray:
        """
        A wrapper function to handle the prediction of classification tasks.
        It also makes sure that the predictions has the same dimensionality
        as the expected labels

        Args:
            X (np.ndarray):
                A set of features to feed to the pipeline
            pipeline (BaseEstimator):
                A model that will take the features X return a prediction y
                This pipeline must be a classification estimator that supports
                the predict_proba method.
            Y_train (Optional[np.ndarray]):
        Returns:
            (np.ndarray):
                The predictions of pipeline for the given features X
        """
        @no_type_check
        def send_warnings_to_log(message, category, filename, lineno,
                                 file=None, line=None):
            self.logger.debug('%s:%s: %s:%s' %
                              (filename, lineno, category.__name__, message))
            return

        with warnings.catch_warnings():
            warnings.showwarning = send_warnings_to_log
            Y_pred = pipeline.predict_proba(X, batch_size=1000)

        Y_pred = self._ensure_prediction_array_sizes(Y_pred, Y_train)
        return Y_pred

    def _predict_regression(self, X: np.ndarray, pipeline: BaseEstimator,
                            Y_train: Optional[np.ndarray] = None) -> np.ndarray:
        """
        A wrapper function to handle the prediction of regression tasks.
        It is a wrapper to provide the same interface to _predict_proba

        Regression predictions expects an unraveled dimensionality.
        To comply with scikit-learn VotingRegressor requirement, if the estimator
        predicts a (N,) shaped array, it is converted to (N, 1)

        Args:
            X (np.ndarray):
                A set of features to feed to the pipeline
            pipeline (BaseEstimator):
                A model that will take the features X return a prediction y
            Y_train (Optional[np.ndarray]):
        Returns:
            (np.ndarray):
                The predictions of pipeline for the given features X
        """
        @no_type_check
        def send_warnings_to_log(message, category, filename, lineno,
                                 file=None, line=None):
            self.logger.debug('%s:%s: %s:%s' %
                              (filename, lineno, category.__name__, message))
            return

        with warnings.catch_warnings():
            warnings.showwarning = send_warnings_to_log
            Y_pred = pipeline.predict(X, batch_size=1000)

        if len(Y_pred.shape) == 1:
            Y_pred = Y_pred.reshape((-1, 1))

        return Y_pred

    def _ensure_prediction_array_sizes(self, prediction: np.ndarray,
                                       Y_train: np.ndarray) -> np.ndarray:
        """
        This method formats a prediction to match the dimensionality of the provided
        labels (Y_train). This should be used exclusively for classification tasks

        Args:
            prediction (np.ndarray):
                The un-formatted predictions of a pipeline
            Y_train (np.ndarray):
                The labels from the dataset to give an intuition of the expected
                predictions dimensionality
        Returns:
            (np.ndarray):
                The formatted prediction
        """
        assert self.datamanager.num_classes is not None, "Called function on wrong task"
        num_classes: int = self.datamanager.num_classes

        if self.output_type == MULTICLASS and \
                prediction.shape[1] < num_classes:
            if Y_train is None:
                raise ValueError('Y_train must not be None!')
            classes = list(np.unique(Y_train))

            mapping = dict()
            for class_number in range(num_classes):
                if class_number in classes:
                    index = classes.index(class_number)
                    mapping[index] = class_number
            new_predictions = np.zeros((prediction.shape[0], num_classes),
                                       dtype=np.float32)

            for index in mapping:
                class_index = mapping[index]
                new_predictions[:, class_index] = prediction[:, index]

            return new_predictions

        return prediction<|MERGE_RESOLUTION|>--- conflicted
+++ resolved
@@ -22,12 +22,9 @@
 import autoPyTorch.pipeline.tabular_regression
 import autoPyTorch.pipeline.time_series_classification
 import autoPyTorch.pipeline.traditional_tabular_classification
-<<<<<<< HEAD
 import autoPyTorch.pipeline.time_series_forecasting
-=======
 import autoPyTorch.pipeline.traditional_tabular_regression
 from autoPyTorch.automl_common.common.utils.backend import Backend
->>>>>>> 06e67de5
 from autoPyTorch.constants import (
     CLASSIFICATION_TASKS,
     IMAGE_TASKS,
@@ -38,13 +35,9 @@
     TABULAR_TASKS, TIMESERIES_TASKS,
     FORECASTING_TASKS,
 )
-<<<<<<< HEAD
-from autoPyTorch.datasets.base_dataset import BaseDataset
+from autoPyTorch.datasets.base_dataset import BaseDataset, BaseDatasetPropertiesType
 from autoPyTorch.datasets.time_series_dataset import TimeSeriesForecastingDataset
 
-=======
-from autoPyTorch.datasets.base_dataset import BaseDataset, BaseDatasetPropertiesType
->>>>>>> 06e67de5
 from autoPyTorch.evaluation.utils import (
     VotingRegressorWrapper,
     convert_multioutput_multiclass_to_multilabel
@@ -500,10 +493,7 @@
             raise ValueError('disable_file_output should be either a bool or a list')
 
         self.pipeline_class: Optional[Union[BaseEstimator, BasePipeline]] = None
-<<<<<<< HEAD
-        info = self.datamanager.get_required_dataset_info()
-=======
->>>>>>> 06e67de5
+
         if self.task_type in REGRESSION_TASKS:
             if isinstance(self.configuration, int):
                 self.pipeline_class = DummyRegressionPipeline
@@ -536,7 +526,6 @@
                 else:
                     raise ValueError('task {} not available'.format(self.task_type))
             self.predict_function = self._predict_proba
-<<<<<<< HEAD
         elif self.task_type in FORECASTING_TASKS:
             if isinstance(self.configuration, int):
                 self.pipeline_class = DummyTimeSeriesForecastingPipeline
@@ -549,15 +538,13 @@
                 raise ValueError('task {} not available'.format(self.task_type))
             self.predict_function = self._predict_regression
 
-        self.dataset_properties = self.datamanager.get_dataset_properties(get_dataset_requirements(info))
-=======
+
         self.dataset_properties = self.datamanager.get_dataset_properties(
             get_dataset_requirements(info=self.datamanager.get_required_dataset_info(),
                                      include=self.include,
                                      exclude=self.exclude,
                                      search_space_updates=self.search_space_updates
                                      ))
->>>>>>> 06e67de5
 
         self.additional_metrics: Optional[List[autoPyTorchMetric]] = None
         metrics_dict: Optional[Dict[str, List[str]]] = None
@@ -577,17 +564,6 @@
             else self.pipeline_class.get_default_pipeline_options()
         self.budget_type = pipeline_config['budget_type'] if budget_type is None else budget_type
         self.budget = pipeline_config[self.budget_type] if budget == 0 else budget
-<<<<<<< HEAD
-        self.fit_dictionary = {**pipeline_config, **self.fit_dictionary}
-
-        # If the budget is epochs, we want to limit that in the fit dictionary
-        if self.budget_type == 'epochs':
-            self.fit_dictionary['epochs'] = budget
-        if self.budget_type == 'resolution':
-            if self.task_type in TIMESERIES_TASKS:
-                self.fit_dictionary['sample_interval'] = int(np.ceil(1.0 / budget))
-=======
->>>>>>> 06e67de5
 
         self.num_run = 0 if num_run is None else num_run
 
@@ -656,8 +632,14 @@
         elif self.budget_type == 'runtime':
             self.fit_dictionary['runtime'] = self.budget
             self.fit_dictionary.pop('epochs', None)
+        elif self.budget_type == 'resolution' and self.task_type in TIMESERIES_TASKS:
+            self.fit_dictionary['sample_interval'] = int(np.ceil(1.0 / self.budget))
+            self.fit_dictionary.pop('epochs', None)
+            self.fit_dictionary.pop('runtime', None)
         else:
-            raise ValueError(f"budget type must be `epochs` or `runtime`, but got {self.budget_type}")
+            raise ValueError(f"budget type must be `epochs` or `runtime` or 'resolution' (Only used in forecasting "
+                             f"taskss), but got {self.budget_type}")
+
 
     def _get_pipeline(self) -> BaseEstimator:
         """
@@ -724,17 +706,8 @@
             metrics = self.additional_metrics
         else:
             metrics = [self.metric]
-<<<<<<< HEAD
-        score = calculate_score(
+        return calculate_loss(
             y_true, y_hat, self.task_type, metrics, **loss_kwargs)
-
-        err = {metric.name: metric._optimum - score[metric.name] for metric in metrics
-               if metric.name in score.keys()}
-=======
->>>>>>> 06e67de5
-
-        return calculate_loss(
-            y_true, y_hat, self.task_type, metrics)
 
     def finish_up(self, loss: Dict[str, float], train_loss: Dict[str, float],
                   opt_pred: np.ndarray, valid_pred: Optional[np.ndarray],
@@ -780,7 +753,6 @@
             additional_info (Dict):
                 Additional run information, like train/test loss
         """
-
         self.duration = time.time() - self.starttime
 
         if file_output:
