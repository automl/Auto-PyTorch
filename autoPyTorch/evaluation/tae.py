# -*- encoding: utf-8 -*-
import functools
import json
import logging
import math
import multiprocessing
import os
import time
import traceback
import warnings
from queue import Empty
from typing import Any, Callable, Dict, List, Optional, Tuple, Union

from ConfigSpace import Configuration

import numpy as np

import pynisher

from smac.runhistory.runhistory import RunInfo, RunValue
from smac.stats.stats import Stats
from smac.tae import StatusType, TAEAbortException
from smac.tae.execute_func import AbstractTAFunc

import autoPyTorch.evaluation.train_evaluator
from autoPyTorch.automl_common.common.utils.backend import Backend
from autoPyTorch.evaluation.utils import empty_queue, extract_learning_curve, read_queue
from autoPyTorch.pipeline.components.training.metrics.base import autoPyTorchMetric
from autoPyTorch.utils.common import dict_repr, replace_string_bool_to_bool
from autoPyTorch.utils.hyperparameter_search_space_update import HyperparameterSearchSpaceUpdates
from autoPyTorch.utils.logging_ import PicklableClientLogger, get_named_client_logger
from autoPyTorch.utils.parallel import preload_modules


def fit_predict_try_except_decorator(
        ta: Callable,
        queue: multiprocessing.Queue, cost_for_crash: float, **kwargs: Any) -> None:
    try:
        ta(queue=queue, **kwargs)
    except Exception as e:
        if isinstance(e, (MemoryError, pynisher.TimeoutException)):
            # Re-raise the memory error to let the pynisher handle that correctly
            raise e

        exception_traceback = traceback.format_exc()
        error_message = repr(e)

        # Print also to STDOUT in case of broken handlers
        warnings.warn("Exception handling in `fit_predict_try_except_decorator`: "
                      "traceback: %s \nerror message: %s" % (exception_traceback, error_message))

        queue.put({'loss': cost_for_crash,
                   'additional_run_info': {'traceback': exception_traceback,
                                           'error': error_message},
                   'status': StatusType.CRASHED,
                   'final_queue_element': True}, block=True)
        queue.close()


def get_cost_of_crash(metric: autoPyTorchMetric) -> float:
    # The metric must always be defined to extract optimum/worst
    if not isinstance(metric, autoPyTorchMetric):
        raise ValueError("The metric must be strictly be an instance of autoPyTorchMetric")

    # Autopytorch optimizes the err. This function translates
    # worst_possible_result to be a minimization problem.
    # For metrics like accuracy that are bounded to [0,1]
    # metric.optimum==1 is the worst cost.
    # A simple guide is to use greater_is_better embedded as sign
    if metric._sign < 0:
        worst_possible_result = metric._worst_possible_result
    else:
        worst_possible_result = metric._optimum - metric._worst_possible_result

    return worst_possible_result


def _encode_exit_status(exit_status: multiprocessing.connection.Connection
                        ) -> str:
    try:
        encoded_exit_status: str = json.dumps(exit_status)
        return encoded_exit_status
    except (TypeError, OverflowError):
        return str(exit_status)


class ExecuteTaFuncWithQueue(AbstractTAFunc):
    """
    Wrapper class that executes the target algorithm with
    queues according to what SMAC expects. This allows us to
    run our target algorithm with different configurations
    in parallel
    """

    def __init__(
<<<<<<< HEAD
            self,
            backend: Backend,
            seed: int,
            metric: autoPyTorchMetric,
            cost_for_crash: float,
            abort_on_first_run_crash: bool,
            pipeline_config: typing.Optional[typing.Dict[str, typing.Any]] = None,
            initial_num_run: int = 1,
            stats: typing.Optional[Stats] = None,
            run_obj: str = 'quality',
            par_factor: int = 1,
            output_y_hat_optimization: bool = True,
            include: typing.Optional[typing.Dict[str, typing.Any]] = None,
            exclude: typing.Optional[typing.Dict[str, typing.Any]] = None,
            memory_limit: typing.Optional[int] = None,
            disable_file_output: bool = False,
            init_params: typing.Dict[str, typing.Any] = None,
            budget_type: str = None,
            ta: typing.Optional[typing.Callable] = None,
            logger_port: int = None,
            all_supported_metrics: bool = True,
            pynisher_context: str = 'spawn',
            search_space_updates: typing.Optional[HyperparameterSearchSpaceUpdates] = None,
            **eval_func_kwargs
=======
        self,
        backend: Backend,
        seed: int,
        metric: autoPyTorchMetric,
        cost_for_crash: float,
        abort_on_first_run_crash: bool,
        pynisher_context: str,
        pipeline_config: Optional[Dict[str, Any]] = None,
        initial_num_run: int = 1,
        stats: Optional[Stats] = None,
        run_obj: str = 'quality',
        par_factor: int = 1,
        output_y_hat_optimization: bool = True,
        include: Optional[Dict[str, Any]] = None,
        exclude: Optional[Dict[str, Any]] = None,
        memory_limit: Optional[int] = None,
        disable_file_output: bool = False,
        init_params: Dict[str, Any] = None,
        budget_type: str = None,
        ta: Optional[Callable] = None,
        logger_port: int = None,
        all_supported_metrics: bool = True,
        search_space_updates: Optional[HyperparameterSearchSpaceUpdates] = None
>>>>>>> 06e67de5
    ):

        eval_function = functools.partial(autoPyTorch.evaluation.train_evaluator.eval_function, **eval_func_kwargs)

        self.worst_possible_result = cost_for_crash

        eval_function = functools.partial(
            fit_predict_try_except_decorator,
            ta=eval_function,
            cost_for_crash=self.worst_possible_result,
        )

        super().__init__(
            ta=ta if ta is not None else eval_function,
            stats=stats,
            run_obj=run_obj,
            par_factor=par_factor,
            cost_for_crash=self.worst_possible_result,
            abort_on_first_run_crash=abort_on_first_run_crash,
        )

        self.backend = backend
        self.pynisher_context = pynisher_context
        self.seed = seed
        self.initial_num_run = initial_num_run
        self.metric = metric
        self.output_y_hat_optimization = output_y_hat_optimization
        self.include = include
        self.exclude = exclude
        self.disable_file_output = disable_file_output
        self.init_params = init_params

        self.budget_type = pipeline_config['budget_type'] if pipeline_config is not None else budget_type

        self.pipeline_config: Dict[str, Union[int, str, float]] = dict()
        if pipeline_config is None:
            pipeline_config = replace_string_bool_to_bool(json.load(open(
                os.path.join(os.path.dirname(__file__), '../configs/default_pipeline_options.json'))))
        self.pipeline_config.update(pipeline_config)

        self.logger_port = logger_port
        if self.logger_port is None:
            self.logger: Union[logging.Logger, PicklableClientLogger] = logging.getLogger("TAE")
        else:
            self.logger = get_named_client_logger(
                name="TAE",
                port=self.logger_port,
            )
        self.all_supported_metrics = all_supported_metrics

        if memory_limit is not None:
            memory_limit = int(math.ceil(memory_limit))
        self.memory_limit = memory_limit

        dm = self.backend.load_datamanager()
        if dm.val_tensors is not None:
            self._get_validation_loss = True
        else:
            self._get_validation_loss = False
        if dm.test_tensors is not None:
            self._get_test_loss = True
        else:
            self._get_test_loss = False

        self.resampling_strategy = dm.resampling_strategy
        self.resampling_strategy_args = dm.resampling_strategy_args

        self.search_space_updates = search_space_updates

    def run_wrapper(
        self,
        run_info: RunInfo,
    ) -> Tuple[RunInfo, RunValue]:
        """
        wrapper function for ExecuteTARun.run_wrapper() to cap the target algorithm
        runtime if it would run over the total allowed runtime.

        Args:
            run_info (RunInfo): Object that contains enough information
                to execute a configuration run in isolation.
        Returns:
            RunInfo:
                an object containing the configuration launched
            RunValue:
                Contains information about the status/performance of config
        """
        if self.budget_type is None:
            if run_info.budget != 0:
                raise ValueError(
                    'If budget_type is None, budget must be.0, but is %f' % run_info.budget
                )
        else:
<<<<<<< HEAD
            if self.budget_type in ('epochs', 'runtime'):
                if run_info.budget == 0:
                    run_info = run_info._replace(budget=100.0)
                elif run_info.budget <= 0 or run_info.budget > 100:
                    raise ValueError('Illegal value for budget, must be >0 and <=100, but is %f' %
                                     run_info.budget)
            elif self.budget_type == 'resolution':
                if run_info.budget == 0:
                    run_info = run_info._replace(budget=1.0)
                elif run_info.budget <= 0 or run_info.budget > 1.:
                    raise ValueError('Illegal value for budget, must be >0 and <=100, but is %f' %
                                     run_info.budget)
            else:
=======
            if run_info.budget == 0:
                # SMAC can return budget zero for intensifiers that don't have a concept
                # of budget, for example a simple bayesian optimization intensifier.
                # Budget determines how our pipeline trains, which can be via runtime or epochs
                epochs_budget = self.pipeline_config.get('epochs', np.inf)
                runtime_budget = self.pipeline_config.get('runtime', np.inf)
                run_info = run_info._replace(budget=min(epochs_budget, runtime_budget))
            elif run_info.budget <= 0:
                raise ValueError('Illegal value for budget, must be greater than zero but is %f' %
                                 run_info.budget)
            if self.budget_type not in ('epochs', 'runtime'):
>>>>>>> 06e67de5
                raise ValueError("Illegal value for budget type, must be one of "
                                 "('epochs', 'runtime', 'resolution'), but is : %s" %
                                 self.budget_type)

        remaining_time = self.stats.get_remaing_time_budget()

        if remaining_time - 5 < run_info.cutoff:
            run_info = run_info._replace(cutoff=int(remaining_time - 5))

        if run_info.cutoff < 1.0:
            return run_info, RunValue(
                status=StatusType.STOP,
                cost=self.worst_possible_result,
                time=0.0,
                additional_info={},
                starttime=time.time(),
                endtime=time.time(),
            )
        elif (
                run_info.cutoff != int(np.ceil(run_info.cutoff))
                and not isinstance(run_info.cutoff, int)
        ):
            run_info = run_info._replace(cutoff=int(np.ceil(run_info.cutoff)))

        self.logger.info("Starting to evaluate configuration %s" % run_info.config.config_id)
        run_info, run_value = super().run_wrapper(run_info=run_info)
        return run_info, run_value

    def run(
        self,
        config: Configuration,
        instance: Optional[str] = None,
        cutoff: Optional[float] = None,
        seed: int = 12345,
        budget: float = 0.0,
        instance_specific: Optional[str] = None,
    ) -> Tuple[StatusType, float, float, Dict[str, Any]]:

        context = multiprocessing.get_context(self.pynisher_context)
        preload_modules(context)
        queue: multiprocessing.queues.Queue = context.Queue()

        if not (instance_specific is None or instance_specific == '0'):
            raise ValueError(instance_specific)
        init_params = {'instance': instance}
        if self.init_params is not None:
            init_params.update(self.init_params)

        if self.logger_port is None:
            logger: Union[logging.Logger, PicklableClientLogger] = logging.getLogger("pynisher")
        else:
            logger = get_named_client_logger(
                name="pynisher",
                port=self.logger_port,
            )

        pynisher_arguments = dict(
            logger=logger,
            # Pynisher expects seconds as a time indicator
            wall_time_in_s=int(cutoff) if cutoff is not None else None,
            # TODO Figure out how pynisher influences GPU memory usage here
            #mem_in_mb=self.memory_limit,
            capture_output=True,
            context=context,
        )

        if isinstance(config, (int, str)):
            num_run = self.initial_num_run
        else:
            num_run = config.config_id + self.initial_num_run

        self.logger.debug("Search space updates for {}: {}".format(num_run,
                                                                   self.search_space_updates))
        obj_kwargs = dict(
            queue=queue,
            config=config,
            backend=self.backend,
            metric=self.metric,
            seed=self.seed,
            num_run=num_run,
            output_y_hat_optimization=self.output_y_hat_optimization,
            include=self.include,
            exclude=self.exclude,
            disable_file_output=self.disable_file_output,
            instance=instance,
            init_params=init_params,
            budget=budget,
            budget_type=self.budget_type,
            pipeline_config=self.pipeline_config,
            logger_port=self.logger_port,
            all_supported_metrics=self.all_supported_metrics,
            search_space_updates=self.search_space_updates
        )

        info: Optional[List[RunValue]]
        additional_run_info: Dict[str, Any]
        try:
            obj = pynisher.enforce_limits(**pynisher_arguments)(self.ta)
            obj(**obj_kwargs)
        except Exception as e:
            exception_traceback = traceback.format_exc()
            error_message = repr(e)
            additional_run_info = {
                'traceback': exception_traceback,
                'error': error_message
            }
            return StatusType.CRASHED, self.cost_for_crash, 0.0, additional_run_info

        if obj.exit_status in (pynisher.TimeoutException, pynisher.MemorylimitException):
            # Even if the pynisher thinks that a timeout or memout occured,
            # it can be that the target algorithm wrote something into the queue
            #  - then we treat it as a successful run
            try:
                info = read_queue(queue)  # type: ignore
                result = info[-1]['loss']  # type: ignore
                status = info[-1]['status']  # type: ignore
                additional_run_info = info[-1]['additional_run_info']  # type: ignore

                if obj.stdout:
                    additional_run_info['subprocess_stdout'] = obj.stdout
                if obj.stderr:
                    additional_run_info['subprocess_stderr'] = obj.stderr

                if obj.exit_status is pynisher.TimeoutException:
                    additional_run_info['info'] = 'Run stopped because of timeout.'
                elif obj.exit_status is pynisher.MemorylimitException:
                    additional_run_info['info'] = 'Run stopped because of memout.'

                if status in [StatusType.SUCCESS, StatusType.DONOTADVANCE]:
                    cost = result
                else:
                    cost = self.worst_possible_result

            except Empty:
                info = None
                if obj.exit_status is pynisher.TimeoutException:
                    status = StatusType.TIMEOUT
                    additional_run_info = {'error': 'Timeout'}
                elif obj.exit_status is pynisher.MemorylimitException:
                    status = StatusType.MEMOUT
                    additional_run_info = {
                        'error': 'Memout (used more than {} MB).'.format(self.memory_limit)
                    }
                else:
                    raise ValueError(obj.exit_status)
                cost = self.worst_possible_result

        elif obj.exit_status is TAEAbortException:
            info = None
            status = StatusType.ABORT
            cost = self.worst_possible_result
            additional_run_info = {'error': 'Your configuration of '
                                            'autoPyTorch does not work!',
                                   'exit_status': _encode_exit_status(obj.exit_status),
                                   'subprocess_stdout': obj.stdout,
                                   'subprocess_stderr': obj.stderr,
                                   }

        else:
            try:
                info = read_queue(queue)  # type: ignore
                result = info[-1]['loss']  # type: ignore
                status = info[-1]['status']  # type: ignore
                additional_run_info = info[-1]['additional_run_info']  # type: ignore

                if obj.exit_status == 0:
                    cost = result
                else:
                    status = StatusType.CRASHED
                    cost = self.worst_possible_result
                    additional_run_info['info'] = 'Run treated as crashed ' \
                                                  'because the pynisher exit ' \
                                                  'status %s is unknown.' % \
                                                  str(obj.exit_status)
                    additional_run_info['exit_status'] = _encode_exit_status(obj.exit_status)
                    additional_run_info['subprocess_stdout'] = obj.stdout
                    additional_run_info['subprocess_stderr'] = obj.stderr
            except Empty:
                info = None
                additional_run_info = {
                    'error': 'Result queue is empty',
                    'exit_status': _encode_exit_status(obj.exit_status),
                    'subprocess_stdout': obj.stdout,
                    'subprocess_stderr': obj.stderr,
                    'exitcode': obj.exitcode
                }
                status = StatusType.CRASHED
                cost = self.worst_possible_result

        if (
                (self.budget_type is None or budget == 0)
                and status == StatusType.DONOTADVANCE
        ):
            status = StatusType.SUCCESS

        if not isinstance(additional_run_info, dict):
            additional_run_info = {'message': additional_run_info}

        if (
                info is not None
                and self.resampling_strategy in ['holdout-iterative-fit', 'cv-iterative-fit']
                and status != StatusType.CRASHED
        ):
            learning_curve = extract_learning_curve(info)
            learning_curve_runtime = extract_learning_curve(info, 'duration')
            if len(learning_curve) > 1:
                additional_run_info['learning_curve'] = learning_curve
                additional_run_info['learning_curve_runtime'] = learning_curve_runtime

            train_learning_curve = extract_learning_curve(info, 'train_loss')
            if len(train_learning_curve) > 1:
                additional_run_info['train_learning_curve'] = train_learning_curve
                additional_run_info['learning_curve_runtime'] = learning_curve_runtime

            if self._get_validation_loss:
                validation_learning_curve = extract_learning_curve(info, 'validation_loss')
                if len(validation_learning_curve) > 1:
                    additional_run_info['validation_learning_curve'] = \
                        validation_learning_curve
                    additional_run_info[
                        'learning_curve_runtime'] = learning_curve_runtime

            if self._get_test_loss:
                test_learning_curve = extract_learning_curve(info, 'test_loss')
                if len(test_learning_curve) > 1:
                    additional_run_info['test_learning_curve'] = test_learning_curve
                    additional_run_info[
                        'learning_curve_runtime'] = learning_curve_runtime

        if isinstance(config, int):
            origin = 'DUMMY'
        elif isinstance(config, str):
            origin = 'traditional'
        else:
            origin = getattr(config, 'origin', 'UNKNOWN')
        additional_run_info['configuration_origin'] = origin

        runtime = float(obj.wall_clock_time)

        empty_queue(queue)
        self.logger.debug(
            "Finish function evaluation {}.\n"
            "Status: {}, Cost: {}, Runtime: {},\n"
            "Additional information:\n{}".format(
                str(num_run),
                status,
                cost,
                runtime,
                dict_repr(additional_run_info)
            )
        )
        return status, cost, runtime, additional_run_info<|MERGE_RESOLUTION|>--- conflicted
+++ resolved
@@ -93,56 +93,30 @@
     """
 
     def __init__(
-<<<<<<< HEAD
             self,
             backend: Backend,
             seed: int,
             metric: autoPyTorchMetric,
             cost_for_crash: float,
             abort_on_first_run_crash: bool,
-            pipeline_config: typing.Optional[typing.Dict[str, typing.Any]] = None,
+            pynisher_context: str,
+            pipeline_config: Optional[Dict[str, Any]] = None,
             initial_num_run: int = 1,
-            stats: typing.Optional[Stats] = None,
+            stats: Optional[Stats] = None,
             run_obj: str = 'quality',
             par_factor: int = 1,
             output_y_hat_optimization: bool = True,
-            include: typing.Optional[typing.Dict[str, typing.Any]] = None,
-            exclude: typing.Optional[typing.Dict[str, typing.Any]] = None,
-            memory_limit: typing.Optional[int] = None,
+            include: Optional[Dict[str, Any]] = None,
+            exclude: Optional[Dict[str, Any]] = None,
+            memory_limit: Optional[int] = None,
             disable_file_output: bool = False,
-            init_params: typing.Dict[str, typing.Any] = None,
+            init_params: Dict[str, Any] = None,
             budget_type: str = None,
-            ta: typing.Optional[typing.Callable] = None,
+            ta: Optional[Callable] = None,
             logger_port: int = None,
             all_supported_metrics: bool = True,
-            pynisher_context: str = 'spawn',
-            search_space_updates: typing.Optional[HyperparameterSearchSpaceUpdates] = None,
-            **eval_func_kwargs
-=======
-        self,
-        backend: Backend,
-        seed: int,
-        metric: autoPyTorchMetric,
-        cost_for_crash: float,
-        abort_on_first_run_crash: bool,
-        pynisher_context: str,
-        pipeline_config: Optional[Dict[str, Any]] = None,
-        initial_num_run: int = 1,
-        stats: Optional[Stats] = None,
-        run_obj: str = 'quality',
-        par_factor: int = 1,
-        output_y_hat_optimization: bool = True,
-        include: Optional[Dict[str, Any]] = None,
-        exclude: Optional[Dict[str, Any]] = None,
-        memory_limit: Optional[int] = None,
-        disable_file_output: bool = False,
-        init_params: Dict[str, Any] = None,
-        budget_type: str = None,
-        ta: Optional[Callable] = None,
-        logger_port: int = None,
-        all_supported_metrics: bool = True,
-        search_space_updates: Optional[HyperparameterSearchSpaceUpdates] = None
->>>>>>> 06e67de5
+            search_space_updates: Optional[HyperparameterSearchSpaceUpdates] = None,
+            **eval_func_kwargs: Dict
     ):
 
         eval_function = functools.partial(autoPyTorch.evaluation.train_evaluator.eval_function, **eval_func_kwargs)
@@ -235,10 +209,14 @@
                     'If budget_type is None, budget must be.0, but is %f' % run_info.budget
                 )
         else:
-<<<<<<< HEAD
             if self.budget_type in ('epochs', 'runtime'):
                 if run_info.budget == 0:
-                    run_info = run_info._replace(budget=100.0)
+                    # SMAC can return budget zero for intensifiers that don't have a concept
+                    # of budget, for example a simple bayesian optimization intensifier.
+                    # Budget determines how our pipeline trains, which can be via runtime or epochs
+                    epochs_budget = self.pipeline_config.get('epochs', np.inf)
+                    runtime_budget = self.pipeline_config.get('runtime', np.inf)
+                    run_info = run_info._replace(budget=min(epochs_budget, runtime_budget))
                 elif run_info.budget <= 0 or run_info.budget > 100:
                     raise ValueError('Illegal value for budget, must be >0 and <=100, but is %f' %
                                      run_info.budget)
@@ -249,19 +227,6 @@
                     raise ValueError('Illegal value for budget, must be >0 and <=100, but is %f' %
                                      run_info.budget)
             else:
-=======
-            if run_info.budget == 0:
-                # SMAC can return budget zero for intensifiers that don't have a concept
-                # of budget, for example a simple bayesian optimization intensifier.
-                # Budget determines how our pipeline trains, which can be via runtime or epochs
-                epochs_budget = self.pipeline_config.get('epochs', np.inf)
-                runtime_budget = self.pipeline_config.get('runtime', np.inf)
-                run_info = run_info._replace(budget=min(epochs_budget, runtime_budget))
-            elif run_info.budget <= 0:
-                raise ValueError('Illegal value for budget, must be greater than zero but is %f' %
-                                 run_info.budget)
-            if self.budget_type not in ('epochs', 'runtime'):
->>>>>>> 06e67de5
                 raise ValueError("Illegal value for budget type, must be one of "
                                  "('epochs', 'runtime', 'resolution'), but is : %s" %
                                  self.budget_type)
