from typing import Any, Dict, List, Optional, Tuple, Union, cast
import warnings
import bisect

import numpy as np

import pandas as pd
from scipy.sparse import issparse

import torch
from torch.utils.data.dataset import Dataset, Subset, ConcatDataset

import torchvision.transforms

from autoPyTorch.constants import (
    CLASSIFICATION_OUTPUTS,
    CLASSIFICATION_TASKS,
    REGRESSION_OUTPUTS,
    STRING_TO_OUTPUT_TYPES,
    STRING_TO_TASK_TYPES,
    TASK_TYPES_TO_STRING,
    TIMESERIES_CLASSIFICATION,
    TIMESERIES_REGRESSION,
    TIMESERIES_FORECASTING,
)
from autoPyTorch.data.base_validator import BaseInputValidator
from autoPyTorch.datasets.base_dataset import BaseDataset, BASE_DATASET_INPUT, type_of_target
from autoPyTorch.datasets.resampling_strategy import (
<<<<<<< HEAD
    DEFAULT_RESAMPLING_PARAMETERS,
    CrossValTypes,
    HoldoutValTypes,
    get_cross_validators,
    get_holdout_validators,
    is_stratified,
=======
    CrossValFuncs,
    CrossValTypes,
    HoldOutFuncs,
    HoldoutValTypes
>>>>>>> 06e67de5
)

from autoPyTorch.utils.common import FitRequirement
from autoPyTorch.data.time_series_forecasting_validator import TimeSeriesForecastingInputValidator
from autoPyTorch.utils.common import FitRequirement, hash_array_or_matrix
from autoPyTorch.constants_forecasting import SEASONALITY_MAP


class TimeSeriesSequence(Dataset):
    def __init__(self,
                 X: Union[np.ndarray, pd.DataFrame],
                 Y: Union[np.ndarray, pd.Series],
                 X_test: Optional[Union[np.ndarray, pd.DataFrame]] = None,
                 Y_test: Optional[Union[np.ndarray, pd.DataFrame]] = None,
                 train_transforms: Optional[torchvision.transforms.Compose] = None,
                 val_transforms: Optional[torchvision.transforms.Compose] = None,
                 n_prediction_steps: int = 1,
                 ):
        """
        A dataset representing a time series sequence.
        Args:
            seed:
            train_transforms:
            val_transforms:
            n_prediction_steps: int, how many steps need to be predicted in advance
        """
        self.n_prediction_steps = n_prediction_steps

        self.X = X
        self.Y = Y

        self.X_val = None
        self.Y_val = None

        self.X_test = X_test
        self.Y_tet = Y_test

        # We also need to be able to transform the data, be it for pre-processing
        # or for augmentation
        self.train_transform = train_transforms
        self.val_transform = val_transforms

    def __getitem__(self, index: int, train: bool = True) -> Tuple[np.ndarray, ...]:
        """
        get a subsequent of time series data, unlike vanilla tabular dataset, we obtain all the previous sequences
        until the given index, this allows us to do further transformation when the

        Args:
            index (int): what element to yield from all the train/test tensors
            train (bool): Whether to apply a train or test transformation, if any

        Returns:
            A transformed single point prediction
        """
        if index < 0:
            index = self.__len__() + 1 - index

        if hasattr(self.X, 'loc'):
            X = self.X.iloc[:index + 1]
        else:
            X = self.X[:index + 1]

        if self.train_transform is not None and train:
            X = self.train_transform(X)
        elif self.val_transform is not None and not train:
            X = self.val_transform(X)

        # In case of prediction, the targets are not provided
        Y = self.Y
        if Y is not None:
            # Y = Y[:index + self.n_prediction_steps]
            # Y = Y[index + 1: index + self.n_prediction_steps + 1]
            Y = Y[index + 1: index + self.n_prediction_steps + 1]

            Y = torch.from_numpy(Y)
        else:
            Y = None

        return X, Y

    def __len__(self) -> int:
        return self.X.shape[0]

    def update_transform(self, transform: Optional[torchvision.transforms.Compose],
                         train: bool = True,
                         ) -> 'BaseDataset':
        """
        During the pipeline execution, the pipeline object might propose transformations
        as a product of the current pipeline configuration being tested.

        This utility allows to return a self with the updated transformation, so that
        a dataloader can yield this dataset with the desired transformations

        Args:
            transform (torchvision.transforms.Compose): The transformations proposed
                by the current pipeline
            train (bool): Whether to update the train or validation transform

        Returns:
            self: A copy of the update pipeline
        """
        if train:
            self.train_transform = transform
        else:
            self.val_transform = transform
        return self


class TimeSeriesForecastingDataset(BaseDataset, ConcatDataset):
    datasets: List[TimeSeriesSequence]
    cumulative_sizes: List[int]

    def __init__(self,
                 X: Union[np.ndarray, List[List]],
                 Y: Union[np.ndarray, pd.Series],
                 X_test: Optional[Union[np.ndarray, pd.DataFrame]] = None,
                 Y_test: Optional[Union[np.ndarray, pd.DataFrame]] = None,
                 target_variables: Optional[Union[Tuple[int], Tuple[str], np.ndarray]] = None,
                 freq: Optional[Union[str, int, List[int]]] = None,
                 dataset_name: Optional[str] = None,
                 resampling_strategy: Union[
                     CrossValTypes, HoldoutValTypes] = HoldoutValTypes.time_series_hold_out_validation,
                 resampling_strategy_args: Optional[Dict[str, Any]] = None,
                 shuffle: Optional[bool] = True,
                 seed: Optional[int] = 42,
                 train_transforms: Optional[torchvision.transforms.Compose] = None,
                 val_transforms: Optional[torchvision.transforms.Compose] = None,
                 validator: Optional[TimeSeriesForecastingInputValidator] = None,
                 n_prediction_steps: int = 1,
                 shift_input_data: bool = True,
                 normalize_y: bool = True,
                 train_with_log_prob: bool = True,
                 ):
        """
        :param target_variables: Optional[Union[Tuple[int], Tuple[str], np.ndarray]] used for multi-variant forecasting
        tasks, the target_variables indicates which values in X corresponds to Y
        :param freq: Optional[Union[str, int]] frequency of the series sequences, used to determine the (possible)
        period
        :param n_prediction_steps: The number of steps you want to forecast into the future
        :param shift_input_data: bool
        if the input X and targets needs to be shifted to be aligned:
        such that the data until X[t] is applied to predict the value y[t+n_prediction_steps]
        :param normalize_y: bool
        if y values needs to be normalized with mean 0 and variance 1
        :param train_with_log_prob: bool
        if the dataset is trained with log_prob losses, this needs to be specified in the very beginning such that the
        header's configspace can be built beforehand.
        """
        assert X is not Y, "Training and Test data needs to belong two different object!!!"
        self.n_prediction_steps = n_prediction_steps
        if validator is None:
            validator = TimeSeriesForecastingInputValidator(is_classification=False)
        self.validator: TimeSeriesForecastingInputValidator = validator

        if not isinstance(validator, TimeSeriesForecastingInputValidator):
            raise ValueError(f"This dataset only support TimeSeriesForecastingInputValidator "
                             f"but receive {type(validator)}")

        if not self.validator._is_fitted:
            self.validator.fit(X_train=X, y_train=Y, X_test=X_test, y_test=Y_test, )

        self.numerical_columns = self.validator.feature_validator.numerical_columns
        self.categorical_columns = self.validator.feature_validator.categorical_columns

        self.num_features = self.validator.feature_validator.num_features  # type: int
        self.num_target = self.validator.target_validator.out_dimensionality  # type: int

        self.shift_input_data = shift_input_data
        self.target_variables = target_variables

        X, sequence_lengths, Y = self.validator.transform(X, Y,
                                                          shift_input_data=shift_input_data,
                                                          n_prediction_steps=n_prediction_steps)
        if X_test is not None:
            X_test, self.sequence_lengths_tests, Y_test = self.validator.transform(X_test, Y_test,
                                                                                   shift_input_data=shift_input_data,
                                                                                   n_prediction_steps=n_prediction_steps)
        else:
            self.sequence_lengths_tests = None

        self.shuffle = shuffle
        self.rand = np.random.RandomState(seed=seed)

        self.resampling_strategy = resampling_strategy
        self.resampling_strategy_args = resampling_strategy_args

        # We also need to be able to transform the data, be it for pre-processing
        # or for augmentation
        self.train_transform = train_transforms
        self.val_transform = val_transforms

        self.num_sequences = len(X)
        self.sequence_lengths_train = sequence_lengths

        if dataset_name is None:
            self.dataset_name = hash_array_or_matrix(X)
        else:
            self.dataset_name = dataset_name
        dataset_name_seqs = [f"{dataset_name}_sequence_{i}" for i in range(self.num_sequences)]

        # initialize datasets
        sequences_kwargs = {"train_transforms": self.train_transform,
                            "val_transforms": self.val_transform,
                            "n_prediction_steps": n_prediction_steps}

        self.y_train_mean = [0] * len(self.sequence_lengths_train)
        self.y_train_std = [1] * len(self.sequence_lengths_train)

        sequence_datasets, train_tensors, test_tensors = self.make_sequences_datasets(X=X, Y=Y,
                                                                                      X_test=X_test, Y_test=Y_test,
                                                                                      normalize_y=normalize_y,
                                                                                      **sequences_kwargs)

        self.normalize_y = normalize_y

        ConcatDataset.__init__(self, datasets=sequence_datasets)

        self.seq_length_min = np.min(self.sequence_lengths_train)

        self.train_tensors = train_tensors

        self.test_tensors = test_tensors
        self.val_tensors = None

        self.task_type: Optional[str] = None
        self.issparse: bool = issparse(self.train_tensors[0])
        # TODO find a way to edit input shape!
        self.input_shape: Tuple[int] = (self.seq_length_min, self.num_features)

        if len(self.train_tensors) == 2 and self.train_tensors[1] is not None:
            self.output_type: str = type_of_target(self.train_tensors[1][0])

            if self.output_type in ["binary", "multiclass"]:
                self.output_type = "continuous"

            if STRING_TO_OUTPUT_TYPES[self.output_type] in CLASSIFICATION_OUTPUTS:
                num_target = len(np.unique(Y))
                # self.output_shape = len(np.unique(Y))
            else:
                # self.output_shape = self.train_tensors[1].shape[-1] if self.train_tensors[1].ndim > 1 else 1
                num_target = X.shape[-1] if X.ndim > 1 else 1
            self.output_shape = [self.n_prediction_steps, num_target]

        # TODO: Look for a criteria to define small enough to preprocess
        self.is_small_preprocess = True

        self.task_type = TASK_TYPES_TO_STRING[TIMESERIES_FORECASTING]

        self.numerical_features: List[int] = list(range(self.num_features))
        self.categorical_features: List[int] = []

<<<<<<< HEAD
        self.cross_validators = get_cross_validators(CrossValTypes.time_series_cross_validation)
        self.holdout_validators = get_holdout_validators(HoldoutValTypes.time_series_hold_out_validation)

        self.splits = self.get_splits_from_resampling_strategy()

        if freq is None:
            self.freq = None
            self.freq_value = None

        if isinstance(freq, str):
            if freq not in SEASONALITY_MAP:
                Warning("The given freq name is not supported by our dataset, we will use the default "
                        "configuration space on the hyperparameter window_size, if you want to adapt this value"
                        "you could pass freq with a numerical value")
            freq_value = SEASONALITY_MAP.get(freq, None)
        if isinstance(freq, list):
            tmp_freq = min([freq_value for freq_value in freq if freq_value > n_prediction_steps])
            freq_value = tmp_freq

        self.freq: Optional[str] = freq
        self.freq_value: Optional[int] = freq_value

        # TODO in the future, if training losses types are considered as a type of hyperparameters, we need to remove
        #  this line and create  conditional configspace under
        #  autoPyTorch.pipeline.components.setup.network_head.base_network_head_choice .
        self.train_with_log_prob = train_with_log_prob

    def __getitem__(self, idx, train=True):
        if idx < 0:
            if -idx > len(self):
                raise ValueError("absolute value of index should not exceed dataset length")
            idx = len(self) + idx
        dataset_idx = bisect.bisect_right(self.cumulative_sizes, idx)
        if dataset_idx == 0:
            sample_idx = idx
        else:
            sample_idx = idx - self.cumulative_sizes[dataset_idx - 1]
        return self.datasets[dataset_idx].__getitem__(sample_idx, train)

    def make_sequences_datasets(self,
                                X: np.ndarray,
                                Y: np.ndarray,
                                X_test: Optional[np.ndarray] = None,
                                Y_test: Optional[np.ndarray] = None,
                                normalize_y: bool = True,
                                **sequences_kwargs: Optional[Dict]) -> \
            Tuple[List[TimeSeriesSequence], Tuple[List, List], Tuple[List, List]]:
        """
        build a series time seequences datasets
        Args:
            X: np.ndarray (N_all, N_feature)
                flattened train feature array with size N_all (the sum of all the series sequences) and N_feature,
                number of features
            Y: np.ndarray (N_all, N_target)
                flattened train target array with size N_all (the sum of all the series sequences) and number of targets
            sequence_lengths_train: List[int]
                a list containing all the sequences length in the training set
            X_test: Optional[np.ndarray (N_all_test, N_feature)]
                flattened test feature array with size N_all_test (the sum of all the series sequences) and N_feature,
                number of features
            Y_test: np.ndarray (N_all_test, N_target)
                flattened test target array with size N_all (the sum of all the series sequences) and number of targets
            sequence_lengths_test: Optional[List[int]]
                a list containing all the sequences length in the test set
            normalize_y: bool
                if we want to normalize target vaues (normalization is conducted w.r.t. each sequence)
            sequences_kwargs: Dict
                additional arguments for test sets
        Returns:
            sequence_datasets : List[TimeSeriesSequence]
                a
            train_tensors: Tuple[List[np.ndarray], List[np.ndarray]]
                training tensors
            test_tensors: Option[Tuple List[np.ndarray, List[np.ndarray]]
                test tensors

        """
        sequence_datasets = []
        idx_start_train = 0
        idx_start_test = 0

        for seq_idx, seq_length_train in enumerate(self.sequence_lengths_train):
            idx_end_train = idx_start_train + seq_length_train

            X_seq = X[idx_start_train: idx_end_train]
            if self.shift_input_data:
                Y_seq = Y[idx_start_train + seq_idx * self.n_prediction_steps:
                          idx_end_train + (1 + seq_idx) * self.n_prediction_steps]
            else:
                Y_seq = Y[idx_start_train: idx_end_train]

            if normalize_y:
                Y_seq_mean = np.mean(Y_seq)
                Y_seq_std = np.std(Y_seq)
                Y_seq = (Y_seq - Y_seq_mean) / Y_seq_std

            if self.shift_input_data:
                Y[idx_start_train + seq_idx * self.n_prediction_steps:
                  idx_end_train + (1 + seq_idx) * self.n_prediction_steps] = Y_seq
            else:
                Y[idx_start_train: idx_end_train] = Y_seq
=======
        :param target_variables: The indices of the variables you want to forecast
        :param sequence_length: The amount of past data you want to use to forecast future value
        :param n_steps: The number of steps you want to forecast into the future
        :param train: Tuple with one tensor holding the training data
        :param val: Tuple with one tensor holding the validation data
        """
        _check_time_series_forecasting_inputs(
            target_variables=target_variables,
            sequence_length=sequence_length,
            n_steps=n_steps,
            train=train,
            val=val)
        train = _prepare_time_series_forecasting_tensor(tensor=train,
                                                        target_variables=target_variables,
                                                        sequence_length=sequence_length,
                                                        n_steps=n_steps)
        if val is not None:
            val = _prepare_time_series_forecasting_tensor(tensor=val,
                                                          target_variables=target_variables,
                                                          sequence_length=sequence_length,
                                                          n_steps=n_steps)
        super().__init__(train_tensors=train, val_tensors=val, shuffle=shuffle,
                         resampling_strategy=resampling_strategy, resampling_strategy_args=resampling_strategy_args,
                         seed=seed,
                         train_transforms=train_transforms,
                         val_transforms=val_transforms,
                         )
        self.cross_validators = CrossValFuncs.get_cross_validators(CrossValTypes.time_series_cross_validation)
        self.holdout_validators = HoldOutFuncs.get_holdout_validators(HoldoutValTypes.holdout_validation)
>>>>>>> 06e67de5

            if X_test is not None and Y_test is not None:
                seq_length_test = self.sequence_lengths_tests[seq_idx]
                idx_end_test = idx_start_test + seq_length_test

                X_test_seq = X_test[idx_start_test: idx_end_test]
                if self.shift_input_data:
                    Y_test_seq = Y[idx_start_test + seq_idx * self.n_prediction_steps:
                                   idx_end_test + (1 + seq_idx) * self.n_prediction_steps]
                else:
                    Y_test_seq = Y_test[idx_start_test: idx_end_test]

                if normalize_y:
                    Y_test_seq_mean = np.mean(Y_test_seq)
                    Y_test_seq_std = np.std(Y_test_seq)
                    Y_seq = (Y_seq - Y_test_seq_mean) / Y_test_seq_std

                if self.shift_input_data:
                    Y_test[idx_start_test + seq_idx * self.n_prediction_steps:
                           idx_end_test + (1 + seq_idx) * self.n_prediction_steps] = Y_seq
                else:
                    Y_test[idx_start_test: idx_end_test] = Y_seq

            else:
                X_test_seq = None
                Y_test_seq = None

            sequence = TimeSeriesSequence(X=X_seq,
                                          Y=Y_seq,
                                          X_test=X_test_seq,
                                          Y_test=Y_test_seq,
                                          **sequences_kwargs)
            sequence_datasets.append(sequence)
            idx_start_train = idx_end_train

            # self.sequence_lengths_train[seq_idx] = len(sequence)

            # X_seq_all.append(X_seq)
            # Y_seq_all.append(Y_seq)

            # X_test_seq_all.append(X_test_seq)
            # Y_test_seq_all.append(Y_test_seq)
        # train_tensors = (X_seq_all, Y_seq_all)
        train_tensors = (X, Y)
        if X_test is None or Y_test is None:
            test_tensors = None
        else:
            # test_tensors = (X_test_seq_all, Y_test_seq_all)
            test_tensors = (X_test, Y_test)

        return sequence_datasets, train_tensors, test_tensors

    def replace_data(self, X_train: BASE_DATASET_INPUT, X_test: Optional[BASE_DATASET_INPUT]) -> 'BaseDataset':
        super(TimeSeriesForecastingDataset, self).replace_data(X_train=X_train, X_test=X_test)
        self.update_tensros_seqs(X_train, self.sequence_lengths_train, is_train=True)
        if X_test is not None:
            self.update_tensros_seqs(X_test, self.sequence_lengths_tests, is_train=False)
        return self

    def update_tensros_seqs(self, X, sequence_lengths, is_train=True):
        idx_start = 0
        if is_train:
            for seq, seq_length in zip(self.datasets, sequence_lengths):
                idx_end = idx_start + seq_length
                seq.X = X[idx_start: idx_end]
                idx_start = idx_end
        else:
            for seq, seq_length in zip(self.datasets, sequence_lengths):
                idx_end = idx_start + seq_length
                seq.X_test = X[idx_start: idx_end]
                idx_start = idx_end

    def update_transform(self, transform: Optional[torchvision.transforms.Compose],
                         train: bool = True,
                         ) -> 'BaseDataset':
        """
        During the pipeline execution, the pipeline object might propose transformations
        as a product of the current pipeline configuration being tested.

        This utility allows to return a self with the updated transformation, so that
        a dataloader can yield this dataset with the desired transformations

        Args:
            transform (torchvision.transforms.Compose): The transformations proposed
                by the current pipeline
            train (bool): Whether to update the train or validation transform

        Returns:
            self: A copy of the update pipeline
        """
        if train:
            self.train_transform = transform
        else:
            self.val_transform = transform
        for seq in self.datasets:
            seq = seq.update_transform(transform, train)
        return self

    def get_splits_from_resampling_strategy(self) -> List[Tuple[List[int], List[int]]]:
        """
        Creates a set of splits based on a resampling strategy provided, apart from the
        'get_splits_from_resampling_strategy' implemented in base_dataset, here we will get self.upper_sequence_length
        with the given value

        Returns
            (List[Tuple[List[int], List[int]]]): splits in the [train_indices, val_indices] format
        """
        splits = []
        if isinstance(self.resampling_strategy, HoldoutValTypes):
            val_share = DEFAULT_RESAMPLING_PARAMETERS[self.resampling_strategy].get(
                'val_share', None)
            if self.resampling_strategy_args is not None:
                val_share = self.resampling_strategy_args.get('val_share', val_share)
            splits.append(self.create_holdout_val_split(holdout_val_type=self.resampling_strategy,
                                                        val_share=val_share))

            if self.val_tensors is not None:
                upper_window_size = np.min(self.sequence_lengths_train) - self.n_prediction_steps
            else:
                upper_window_size = int(np.min(self.sequence_lengths_train) * 1 - val_share) - self.n_prediction_steps

        elif isinstance(self.resampling_strategy, CrossValTypes):
            num_splits = DEFAULT_RESAMPLING_PARAMETERS[self.resampling_strategy].get(
                'num_splits', None)
            if self.resampling_strategy_args is not None:
                num_splits = self.resampling_strategy_args.get('num_splits', num_splits)
            # Create the split if it was not created before
            splits.extend(self.create_cross_val_splits(
                cross_val_type=self.resampling_strategy,
                num_splits=cast(int, num_splits),
            ))
            upper_window_size = (np.min(self.sequence_lengths_train) // num_splits) - self.n_prediction_steps
        else:
            raise ValueError(f"Unsupported resampling strategy={self.resampling_strategy}")

        self.upper_window_size = upper_window_size
        return splits

    def get_required_dataset_info(self) -> Dict[str, Any]:
        """
        Returns a dictionary containing required dataset properties to instantiate a pipeline,
        """
        info = super().get_required_dataset_info()
        info.update({
            'task_type': self.task_type,
            'numerical_features': self.numerical_features,
            'categorical_features': self.categorical_features,
            'numerical_columns': self.numerical_columns,
            'categorical_columns': self.categorical_columns,
            'upper_window_size': self.upper_window_size,
            'train_with_log_prob': self.train_with_log_prob
        })
        return info

    def get_dataset_properties(self, dataset_requirements: List[FitRequirement]) -> Dict[str, Any]:
        dataset_properties = super().get_dataset_properties(dataset_requirements=dataset_requirements)
        dataset_properties.update({'n_prediction_steps': self.n_prediction_steps,
                                   'upper_window_size': self.upper_window_size,
                                   'sequence_lengths_train': self.sequence_lengths_train})
        return dataset_properties

    def create_cross_val_splits(
            self,
            cross_val_type: CrossValTypes,
            num_splits: int
    ) -> List[Tuple[Union[List[int], np.ndarray], Union[List[int], np.ndarray]]]:
        """
        This function creates the cross validation split for the given task.

        It is done once per dataset to have comparable results among pipelines
        Args:
            cross_val_type (CrossValTypes):
            num_splits (int): number of splits to be created

        Returns:
            (List[Tuple[Union[List[int], np.ndarray], Union[List[int], np.ndarray]]]):
                list containing 'num_splits' splits.
        """
        # Create just the split once
        # This is gonna be called multiple times, because the current dataset
        # is being used for multiple pipelines. That is, to be efficient with memory
        # we dump the dataset to memory and read it on a need basis. So this function
        # should be robust against multiple calls, and it does so by remembering the splits

        if not isinstance(cross_val_type, CrossValTypes):
            raise NotImplementedError(f'The selected `cross_val_type` "{cross_val_type}" is not implemented.')
        idx_start = 0
        splits = [[[] for _ in range(len(self.datasets))] for _ in range(num_splits)]

        kwargs = {"n_prediction_steps": self.n_prediction_steps}
        splits = [[() for _ in range(self.num_sequences)] for _ in range(num_splits)]
        idx_all = self._get_indices()

        for idx_seq, dataset in enumerate(self.datasets):
            if self.shift_input_data:
                split = self.cross_validators[cross_val_type.name](num_splits,
                                                                   indices=np.arange(len(dataset)), **kwargs)
            else:
                # If the data is not shifted, we need to discard the last n_prediction_steps such that we have enough
                # y values
                split = self.cross_validators[cross_val_type.name](num_splits,
                                                                   indices=np.arange(
                                                                       len(dataset) - self.n_prediction_steps),
                                                                   **kwargs)
            for idx_split in range(num_splits):
                splits[idx_split][idx_seq] = idx_start + split[idx_split]
            idx_start += self.sequence_lengths_train[idx_seq]
        # in this case, splits is stored as :
        #  [ first split, second_split ...]
        #  first_split = [([0], [1]), ([2], [3])] ....
        splits_merged = []
        for i in range(num_splits):
            split = splits[i]
            train_indices = np.hstack([sp[0] for sp in split])
            test_indices = np.hstack([sp[1] for sp in split])
            splits_merged.append((train_indices, test_indices))
        return splits_merged

    def create_holdout_val_split(
            self,
            holdout_val_type: HoldoutValTypes,
            val_share: float,
    ) -> Tuple[np.ndarray, np.ndarray]:
        """
        This function creates the holdout split for the given task.

        It is done once per dataset to have comparable results among pipelines
        Args:
            holdout_val_type (HoldoutValTypes):
            val_share (float): share of the validation data

        Returns:
            (Tuple[np.ndarray, np.ndarray]): Tuple containing (train_indices, val_indices)
        """
        if holdout_val_type is None:
            raise ValueError(
                '`val_share` specified, but `holdout_val_type` not specified.'
            )

        if val_share < 0 or val_share > 1:
            raise ValueError(f"`val_share` must be between 0 and 1, got {val_share}.")
        if not isinstance(holdout_val_type, HoldoutValTypes):
            raise NotImplementedError(f'The specified `holdout_val_type` "{holdout_val_type}" is not supported.')
        kwargs = {"n_prediction_steps": self.n_prediction_steps}

        splits = [[() for _ in range(len(self.datasets))] for _ in range(2)]
        idx_start = 0
        for idx_seq, dataset in enumerate(self.datasets):
            if self.shift_input_data:
                split = self.holdout_validators[holdout_val_type.name](holdout_val_type,
                                                                       indices=np.arange(len(dataset)),
                                                                       **kwargs)
            else:
                split = self.holdout_validators[holdout_val_type.name](holdout_val_type,
                                                                       indices=np.arange(
                                                                           len(dataset) - self.n_prediction_steps),
                                                                       **kwargs)
            for idx_split in range(2):
                splits[idx_split][idx_seq] = idx_start + split[idx_split]
            idx_start += self.sequence_lengths_train[idx_seq]

        train_indices = np.hstack([sp for sp in splits[0]])
        test_indices = np.hstack([sp for sp in splits[1]])

        return train_indices, test_indices


def _check_time_series_forecasting_inputs(train: np.ndarray,
                                          val: Optional[np.ndarray] = None) -> None:
    if train.ndim != 3 or any(isinstance(i, (list, np.ndarray)) for i in train):
        raise ValueError(
            "The training data for time series forecasting has to be a three-dimensional tensor of shape PxLxM. or a"
            "nested list")
    if val is not None:
        if val.ndim != 3 or any(isinstance(i, (list, np.ndarray)) for i in val):
            raise ValueError(
                "The validation data for time series forecasting "
                "has to be a three-dimensional tensor of shape PxLxM or a nested list.")


class TimeSeriesDataset(BaseDataset):
    """
    Common dataset for time series classification and regression data
    Args:
        X (np.ndarray): input training data.
        Y (Union[np.ndarray, pd.Series]): training data targets.
        X_test (Optional[np.ndarray]):  input testing data.
        Y_test (Optional[Union[np.ndarray, pd.DataFrame]]): testing data targets
        resampling_strategy (Union[CrossValTypes, HoldoutValTypes]),
            (default=HoldoutValTypes.holdout_validation):
            strategy to split the training data.
        resampling_strategy_args (Optional[Dict[str, Any]]): arguments
            required for the chosen resampling strategy. If None, uses
            the default values provided in DEFAULT_RESAMPLING_PARAMETERS
            in ```datasets/resampling_strategy.py```.
        shuffle:  Whether to shuffle the data before performing splits
        seed (int), (default=1): seed to be used for reproducibility.
        train_transforms (Optional[torchvision.transforms.Compose]):
            Additional Transforms to be applied to the training data.
        val_transforms (Optional[torchvision.transforms.Compose]):
            Additional Transforms to be applied to the validation/test data.

        Notes: Support for Numpy Arrays is missing Strings.

        """

    def __init__(self,
<<<<<<< HEAD
                 X: np.ndarray,
                 Y: Union[np.ndarray, pd.Series],
                 X_test: Optional[Union[np.ndarray, pd.DataFrame]] = None,
                 Y_test: Optional[Union[np.ndarray, pd.DataFrame]] = None,
                 resampling_strategy: Union[CrossValTypes, HoldoutValTypes] = HoldoutValTypes.holdout_validation,
                 resampling_strategy_args: Optional[Dict[str, Any]] = None,
                 shuffle: Optional[bool] = True,
                 seed: Optional[int] = 42,
                 train_transforms: Optional[torchvision.transforms.Compose] = None,
                 val_transforms: Optional[torchvision.transforms.Compose] = None,
                 dataset_name: Optional[str] = None,
                 validator: Optional[BaseInputValidator] = None,
                 ):
        # Take information from the validator, which guarantees clean data for the
        # dataset.
        # TODO: Consider moving the validator to the pipeline itself when we
        # move to using the fit_params on scikit learn 0.24
        if validator is None:
            raise ValueError("A feature validator is required to build a time series pipeline")

        self.validator = validator

        X, Y = self.validator.transform(X, Y)
        if X_test is not None:
            X_test, Y_test = self.validator.transform(X_test, Y_test)

        super().__init__(train_tensors=(X, Y),
                         test_tensors=(X_test, Y_test),
                         shuffle=shuffle,
                         resampling_strategy=resampling_strategy,
                         resampling_strategy_args=resampling_strategy_args,
                         seed=seed, train_transforms=train_transforms,
                         dataset_name=dataset_name,
                         val_transforms=val_transforms)

        if self.output_type is not None:
            if STRING_TO_OUTPUT_TYPES[self.output_type] in CLASSIFICATION_OUTPUTS:
                self.task_type = TASK_TYPES_TO_STRING[TIMESERIES_CLASSIFICATION]
            elif STRING_TO_OUTPUT_TYPES[self.output_type] in REGRESSION_OUTPUTS:
                self.task_type = TASK_TYPES_TO_STRING[TIMESERIES_REGRESSION]
            else:
                raise ValueError(f"Output type {self.output_type} currently not supported ")
        else:
            raise ValueError("Task type not currently supported ")
        if STRING_TO_TASK_TYPES[self.task_type] in CLASSIFICATION_TASKS:
            self.num_classes: int = len(np.unique(self.train_tensors[1]))

        # filter the default cross and holdout validators if we have a regression task
        # since we cannot use stratification there
        if self.task_type == TASK_TYPES_TO_STRING[TIMESERIES_REGRESSION]:
            self.cross_validators = {cv_type: cv for cv_type, cv in self.cross_validators.items()
                                     if not is_stratified(cv_type)}
            self.holdout_validators = {hv_type: hv for hv_type, hv in self.holdout_validators.items()
                                       if not is_stratified(hv_type)}

        self.num_features = self.train_tensors[0].shape[2]
        self.numerical_features: List[int] = list(range(self.num_features))
        self.categorical_features: List[int] = []

    def get_required_dataset_info(self) -> Dict[str, Any]:
        """
        Returns a dictionary containing required dataset properties to instantiate a pipeline,
        """
        info = super().get_required_dataset_info()
        info.update({
            'task_type': self.task_type,
            'numerical_features': self.numerical_features,
            'categorical_features': self.categorical_features,
        })
        return info
=======
                 train: TIME_SERIES_CLASSIFICATION_INPUT,
                 val: Optional[TIME_SERIES_CLASSIFICATION_INPUT] = None):
        _check_time_series_inputs(train=train,
                                  val=val,
                                  task_type="time_series_classification")
        super().__init__(train_tensors=train, val_tensors=val, shuffle=True)
        self.cross_validators = CrossValFuncs.get_cross_validators(
            CrossValTypes.stratified_k_fold_cross_validation,
            CrossValTypes.k_fold_cross_validation,
            CrossValTypes.shuffle_split_cross_validation,
            CrossValTypes.stratified_shuffle_split_cross_validation
        )
        self.holdout_validators = HoldOutFuncs.get_holdout_validators(
            HoldoutValTypes.holdout_validation,
            HoldoutValTypes.stratified_holdout_validation
        )


class TimeSeriesRegressionDataset(BaseDataset):
    def __init__(self, train: Tuple[np.ndarray, np.ndarray], val: Optional[Tuple[np.ndarray, np.ndarray]] = None):
        _check_time_series_inputs(train=train,
                                  val=val,
                                  task_type="time_series_regression")
        super().__init__(train_tensors=train, val_tensors=val, shuffle=True)
        self.cross_validators = CrossValFuncs.get_cross_validators(
            CrossValTypes.k_fold_cross_validation,
            CrossValTypes.shuffle_split_cross_validation
        )
        self.holdout_validators = HoldOutFuncs.get_holdout_validators(
            HoldoutValTypes.holdout_validation
        )


def _check_time_series_inputs(task_type: str,
                              train: Union[TIME_SERIES_CLASSIFICATION_INPUT, TIME_SERIES_REGRESSION_INPUT],
                              val: Optional[
                                  Union[TIME_SERIES_CLASSIFICATION_INPUT, TIME_SERIES_REGRESSION_INPUT]] = None
                              ) -> None:
    if len(train) != 2:
        raise ValueError(f"There must be exactly two training tensors for {task_type}. "
                         f"The first one containing the data and the second one containing the targets.")
    if train[0].ndim != 3:
        raise ValueError(
            f"The training data for {task_type} has to be a three-dimensional tensor of shape NxSxM.")
    if train[1].ndim != 1:
        raise ValueError(
            f"The training targets for {task_type} have to be of shape N."
        )
    if val is not None:
        if len(val) != 2:
            raise ValueError(
                f"There must be exactly two validation tensors for{task_type}. "
                f"The first one containing the data and the second one containing the targets.")
        if val[0].ndim != 3:
            raise ValueError(
                f"The validation data for {task_type} has to be a "
                f"three-dimensional tensor of shape NxSxM.")
        if val[0].ndim != 1:
            raise ValueError(
                f"The validation targets for {task_type} have to be of shape N."
            )
>>>>>>> 06e67de5
<|MERGE_RESOLUTION|>--- conflicted
+++ resolved
@@ -14,37 +14,26 @@
 
 from autoPyTorch.constants import (
     CLASSIFICATION_OUTPUTS,
-    CLASSIFICATION_TASKS,
-    REGRESSION_OUTPUTS,
     STRING_TO_OUTPUT_TYPES,
-    STRING_TO_TASK_TYPES,
     TASK_TYPES_TO_STRING,
-    TIMESERIES_CLASSIFICATION,
-    TIMESERIES_REGRESSION,
     TIMESERIES_FORECASTING,
 )
-from autoPyTorch.data.base_validator import BaseInputValidator
-from autoPyTorch.datasets.base_dataset import BaseDataset, BASE_DATASET_INPUT, type_of_target
+from autoPyTorch.datasets.base_dataset import BaseDataset, BaseDatasetInputType, type_of_target
 from autoPyTorch.datasets.resampling_strategy import (
-<<<<<<< HEAD
-    DEFAULT_RESAMPLING_PARAMETERS,
-    CrossValTypes,
-    HoldoutValTypes,
-    get_cross_validators,
-    get_holdout_validators,
-    is_stratified,
-=======
     CrossValFuncs,
     CrossValTypes,
+    DEFAULT_RESAMPLING_PARAMETERS,
     HoldOutFuncs,
     HoldoutValTypes
->>>>>>> 06e67de5
 )
 
+from autoPyTorch.data.time_series_forecasting_validator import TimeSeriesForecastingInputValidator
 from autoPyTorch.utils.common import FitRequirement
-from autoPyTorch.data.time_series_forecasting_validator import TimeSeriesForecastingInputValidator
-from autoPyTorch.utils.common import FitRequirement, hash_array_or_matrix
 from autoPyTorch.constants_forecasting import SEASONALITY_MAP
+
+TIME_SERIES_FORECASTING_INPUT = Tuple[np.ndarray, np.ndarray]  # currently only numpy arrays are supported
+TIME_SERIES_REGRESSION_INPUT = Tuple[np.ndarray, np.ndarray]
+TIME_SERIES_CLASSIFICATION_INPUT = Tuple[np.ndarray, np.ndarray]
 
 
 class TimeSeriesSequence(Dataset):
@@ -158,7 +147,6 @@
                  Y_test: Optional[Union[np.ndarray, pd.DataFrame]] = None,
                  target_variables: Optional[Union[Tuple[int], Tuple[str], np.ndarray]] = None,
                  freq: Optional[Union[str, int, List[int]]] = None,
-                 dataset_name: Optional[str] = None,
                  resampling_strategy: Union[
                      CrossValTypes, HoldoutValTypes] = HoldoutValTypes.time_series_hold_out_validation,
                  resampling_strategy_args: Optional[Dict[str, Any]] = None,
@@ -233,12 +221,6 @@
         self.num_sequences = len(X)
         self.sequence_lengths_train = sequence_lengths
 
-        if dataset_name is None:
-            self.dataset_name = hash_array_or_matrix(X)
-        else:
-            self.dataset_name = dataset_name
-        dataset_name_seqs = [f"{dataset_name}_sequence_{i}" for i in range(self.num_sequences)]
-
         # initialize datasets
         sequences_kwargs = {"train_transforms": self.train_transform,
                             "val_transforms": self.val_transform,
@@ -290,9 +272,8 @@
         self.numerical_features: List[int] = list(range(self.num_features))
         self.categorical_features: List[int] = []
 
-<<<<<<< HEAD
-        self.cross_validators = get_cross_validators(CrossValTypes.time_series_cross_validation)
-        self.holdout_validators = get_holdout_validators(HoldoutValTypes.time_series_hold_out_validation)
+        self.cross_validators = CrossValFuncs(CrossValTypes.time_series_cross_validation)
+        self.holdout_validators = HoldOutFuncs(HoldoutValTypes.time_series_hold_out_validation)
 
         self.splits = self.get_splits_from_resampling_strategy()
 
@@ -392,37 +373,6 @@
                   idx_end_train + (1 + seq_idx) * self.n_prediction_steps] = Y_seq
             else:
                 Y[idx_start_train: idx_end_train] = Y_seq
-=======
-        :param target_variables: The indices of the variables you want to forecast
-        :param sequence_length: The amount of past data you want to use to forecast future value
-        :param n_steps: The number of steps you want to forecast into the future
-        :param train: Tuple with one tensor holding the training data
-        :param val: Tuple with one tensor holding the validation data
-        """
-        _check_time_series_forecasting_inputs(
-            target_variables=target_variables,
-            sequence_length=sequence_length,
-            n_steps=n_steps,
-            train=train,
-            val=val)
-        train = _prepare_time_series_forecasting_tensor(tensor=train,
-                                                        target_variables=target_variables,
-                                                        sequence_length=sequence_length,
-                                                        n_steps=n_steps)
-        if val is not None:
-            val = _prepare_time_series_forecasting_tensor(tensor=val,
-                                                          target_variables=target_variables,
-                                                          sequence_length=sequence_length,
-                                                          n_steps=n_steps)
-        super().__init__(train_tensors=train, val_tensors=val, shuffle=shuffle,
-                         resampling_strategy=resampling_strategy, resampling_strategy_args=resampling_strategy_args,
-                         seed=seed,
-                         train_transforms=train_transforms,
-                         val_transforms=val_transforms,
-                         )
-        self.cross_validators = CrossValFuncs.get_cross_validators(CrossValTypes.time_series_cross_validation)
-        self.holdout_validators = HoldOutFuncs.get_holdout_validators(HoldoutValTypes.holdout_validation)
->>>>>>> 06e67de5
 
             if X_test is not None and Y_test is not None:
                 seq_length_test = self.sequence_lengths_tests[seq_idx]
@@ -475,7 +425,7 @@
 
         return sequence_datasets, train_tensors, test_tensors
 
-    def replace_data(self, X_train: BASE_DATASET_INPUT, X_test: Optional[BASE_DATASET_INPUT]) -> 'BaseDataset':
+    def replace_data(self, X_train: BaseDatasetInputType, X_test: Optional[BaseDatasetInputType]) -> 'BaseDataset':
         super(TimeSeriesForecastingDataset, self).replace_data(X_train=X_train, X_test=X_test)
         self.update_tensros_seqs(X_train, self.sequence_lengths_train, is_train=True)
         if X_test is not None:
@@ -730,78 +680,6 @@
         """
 
     def __init__(self,
-<<<<<<< HEAD
-                 X: np.ndarray,
-                 Y: Union[np.ndarray, pd.Series],
-                 X_test: Optional[Union[np.ndarray, pd.DataFrame]] = None,
-                 Y_test: Optional[Union[np.ndarray, pd.DataFrame]] = None,
-                 resampling_strategy: Union[CrossValTypes, HoldoutValTypes] = HoldoutValTypes.holdout_validation,
-                 resampling_strategy_args: Optional[Dict[str, Any]] = None,
-                 shuffle: Optional[bool] = True,
-                 seed: Optional[int] = 42,
-                 train_transforms: Optional[torchvision.transforms.Compose] = None,
-                 val_transforms: Optional[torchvision.transforms.Compose] = None,
-                 dataset_name: Optional[str] = None,
-                 validator: Optional[BaseInputValidator] = None,
-                 ):
-        # Take information from the validator, which guarantees clean data for the
-        # dataset.
-        # TODO: Consider moving the validator to the pipeline itself when we
-        # move to using the fit_params on scikit learn 0.24
-        if validator is None:
-            raise ValueError("A feature validator is required to build a time series pipeline")
-
-        self.validator = validator
-
-        X, Y = self.validator.transform(X, Y)
-        if X_test is not None:
-            X_test, Y_test = self.validator.transform(X_test, Y_test)
-
-        super().__init__(train_tensors=(X, Y),
-                         test_tensors=(X_test, Y_test),
-                         shuffle=shuffle,
-                         resampling_strategy=resampling_strategy,
-                         resampling_strategy_args=resampling_strategy_args,
-                         seed=seed, train_transforms=train_transforms,
-                         dataset_name=dataset_name,
-                         val_transforms=val_transforms)
-
-        if self.output_type is not None:
-            if STRING_TO_OUTPUT_TYPES[self.output_type] in CLASSIFICATION_OUTPUTS:
-                self.task_type = TASK_TYPES_TO_STRING[TIMESERIES_CLASSIFICATION]
-            elif STRING_TO_OUTPUT_TYPES[self.output_type] in REGRESSION_OUTPUTS:
-                self.task_type = TASK_TYPES_TO_STRING[TIMESERIES_REGRESSION]
-            else:
-                raise ValueError(f"Output type {self.output_type} currently not supported ")
-        else:
-            raise ValueError("Task type not currently supported ")
-        if STRING_TO_TASK_TYPES[self.task_type] in CLASSIFICATION_TASKS:
-            self.num_classes: int = len(np.unique(self.train_tensors[1]))
-
-        # filter the default cross and holdout validators if we have a regression task
-        # since we cannot use stratification there
-        if self.task_type == TASK_TYPES_TO_STRING[TIMESERIES_REGRESSION]:
-            self.cross_validators = {cv_type: cv for cv_type, cv in self.cross_validators.items()
-                                     if not is_stratified(cv_type)}
-            self.holdout_validators = {hv_type: hv for hv_type, hv in self.holdout_validators.items()
-                                       if not is_stratified(hv_type)}
-
-        self.num_features = self.train_tensors[0].shape[2]
-        self.numerical_features: List[int] = list(range(self.num_features))
-        self.categorical_features: List[int] = []
-
-    def get_required_dataset_info(self) -> Dict[str, Any]:
-        """
-        Returns a dictionary containing required dataset properties to instantiate a pipeline,
-        """
-        info = super().get_required_dataset_info()
-        info.update({
-            'task_type': self.task_type,
-            'numerical_features': self.numerical_features,
-            'categorical_features': self.categorical_features,
-        })
-        return info
-=======
                  train: TIME_SERIES_CLASSIFICATION_INPUT,
                  val: Optional[TIME_SERIES_CLASSIFICATION_INPUT] = None):
         _check_time_series_inputs(train=train,
@@ -862,5 +740,4 @@
         if val[0].ndim != 1:
             raise ValueError(
                 f"The validation targets for {task_type} have to be of shape N."
-            )
->>>>>>> 06e67de5
+            )