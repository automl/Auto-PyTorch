from enum import IntEnum
from typing import Any, Dict, List, Optional, Tuple, Union

import numpy as np

from sklearn.model_selection import (
    KFold,
    ShuffleSplit,
    StratifiedKFold,
    StratifiedShuffleSplit,
    TimeSeriesSplit,
    train_test_split
)

from typing_extensions import Protocol


# Use callback protocol as workaround, since callable with function fields count 'self' as argument
class NoResamplingFunc(Protocol):
    def __call__(self,
                 random_state: np.random.RandomState,
                 indices: np.ndarray) -> np.ndarray:
        ...


class CrossValFunc(Protocol):
    def __call__(self,
                 random_state: np.random.RandomState,
                 num_splits: int,
                 indices: np.ndarray,
                 stratify: Optional[Any]) -> List[Tuple[np.ndarray, np.ndarray]]:
        ...


class HoldOutFunc(Protocol):
    def __call__(self, random_state: np.random.RandomState, val_share: float,
                 indices: np.ndarray, stratify: Optional[Any]
                 ) -> Tuple[np.ndarray, np.ndarray]:
        ...


def holdout_split_forecasting(holdout: TimeSeriesSplit, indices: np.ndarray, n_prediction_steps: int,
                              n_repeat: int = 1) -> Tuple[np.ndarray, np.ndarray]:
    """
    A function that do holdout split without raising an error: When the target sequence is too short to be split into
    training and validation set, the training set will simply ignore that and we only consider the validation set.
    """
    try:
        train, val = list(holdout.split(indices))[-1]
        val = [val[-1 - i * n_prediction_steps] for i in reversed(range(n_repeat))]
    except ValueError:
        train = np.array([], dtype=indices.dtype)
        val = [-1]
    return indices[train], indices[val]


class CrossValTypes(IntEnum):
    """The type of cross validation

    This class is used to specify the cross validation function
    and is not supposed to be instantiated.

    Examples: This class is supposed to be used as follows
    >>> cv_type = CrossValTypes.k_fold_cross_validation
    >>> print(cv_type.name)

    k_fold_cross_validation

    >>> for cross_val_type in CrossValTypes:
            print(cross_val_type.name, cross_val_type.value)

    stratified_k_fold_cross_validation 1
    k_fold_cross_validation 2
    stratified_shuffle_split_cross_validation 3
    shuffle_split_cross_validation 4
    time_series_cross_validation 5
    """
    stratified_k_fold_cross_validation = 1
    k_fold_cross_validation = 2
    stratified_shuffle_split_cross_validation = 3
    shuffle_split_cross_validation = 4
    time_series_cross_validation = 5
    time_series_ts_cross_validation = 6

    def is_stratified(self) -> bool:
        stratified = [self.stratified_k_fold_cross_validation,
                      self.stratified_shuffle_split_cross_validation]
        return getattr(self, self.name) in stratified


class HoldoutValTypes(IntEnum):
    """TODO: change to enum using functools.partial"""
    """The type of hold out validation (refer to CrossValTypes' doc-string)"""
    holdout_validation = 11
    stratified_holdout_validation = 12
    time_series_hold_out_validation = 13

    def is_stratified(self) -> bool:
        stratified = [self.stratified_holdout_validation]
        return getattr(self, self.name) in stratified


class NoResamplingStrategyTypes(IntEnum):
    no_resampling = 8

    def is_stratified(self) -> bool:
        return False


# TODO: replace it with another way
ResamplingStrategies = Union[CrossValTypes, HoldoutValTypes, NoResamplingStrategyTypes]

DEFAULT_RESAMPLING_PARAMETERS: Dict[
    ResamplingStrategies,
    Dict[str, Any]
] = {
    HoldoutValTypes.holdout_validation: {
        'val_share': 0.33,
    },
    HoldoutValTypes.stratified_holdout_validation: {
        'val_share': 0.33,
    },
    HoldoutValTypes.time_series_hold_out_validation: {
        'val_share': 0.2
    },
    CrossValTypes.k_fold_cross_validation: {
        'num_splits': 5,
    },
    CrossValTypes.stratified_k_fold_cross_validation: {
        'num_splits': 5,
    },
    CrossValTypes.shuffle_split_cross_validation: {
        'num_splits': 5,
    },
    CrossValTypes.time_series_cross_validation: {
        'num_splits': 3,
    },
<<<<<<< HEAD
    CrossValTypes.time_series_ts_cross_validation: {
        'num_splits': 2
    }
=======
    NoResamplingStrategyTypes.no_resampling: {}
>>>>>>> bdd3fa81
}


class HoldOutFuncs():
    @staticmethod
    def holdout_validation(random_state: np.random.RandomState,
                           val_share: float,
                           indices: np.ndarray,
                           **kwargs: Any
                           ) -> Tuple[np.ndarray, np.ndarray]:
        shuffle = kwargs.get('shuffle', True)
        train, val = train_test_split(indices, test_size=val_share,
                                      shuffle=shuffle,
                                      random_state=random_state if shuffle else None,
                                      )
        return train, val

    @staticmethod
    def stratified_holdout_validation(random_state: np.random.RandomState,
                                      val_share: float,
                                      indices: np.ndarray,
                                      **kwargs: Any
                                      ) -> Tuple[np.ndarray, np.ndarray]:
        train, val = train_test_split(indices, test_size=val_share, shuffle=True, stratify=kwargs["stratify"],
                                      random_state=random_state)
        return train, val

    @staticmethod
    def time_series_hold_out_validation(random_state: np.random.RandomState,
                                        val_share: float, indices: np.ndarray, **kwargs: Any) \
            -> Tuple[np.ndarray, np.ndarray]:
        """
        Return holdout indices respecting hte temporal ordering of the data
        Args:
            val_share:
            indices: List of all possible indices
            **kwargs:

        Returns:
        """
        n_prediction_steps = kwargs['n_prediction_steps']
        n_repeat = kwargs['n_repeat']
        # TODO consider how we handle test size properly
        # Time Series prediction only requires on set of prediction for each
        # This implement needs to be combined with time series forecasting dataloader, where each time an entire
        # time series is used for prediction
        cv = TimeSeriesSplit(n_splits=2, test_size=1 + n_prediction_steps * (n_repeat - 1), gap=n_prediction_steps - 1)

        train, val = holdout_split_forecasting(holdout=cv,
                                               indices=indices,
                                               n_prediction_steps=n_prediction_steps,
                                               n_repeat=n_repeat)
        return train, val

    @classmethod
    def get_holdout_validators(cls, *holdout_val_types: HoldoutValTypes) -> Dict[str, HoldOutFunc]:
        holdout_validators = {
            holdout_val_type.name: getattr(cls, holdout_val_type.name)
            for holdout_val_type in holdout_val_types
        }
        return holdout_validators


class CrossValFuncs():
    @staticmethod
    def shuffle_split_cross_validation(random_state: np.random.RandomState,
                                       num_splits: int,
                                       indices: np.ndarray,
                                       **kwargs: Any
                                       ) -> List[Tuple[np.ndarray, np.ndarray]]:
        cv = ShuffleSplit(n_splits=num_splits, random_state=random_state)
        splits = list(cv.split(indices))
        return splits

    @staticmethod
    def stratified_shuffle_split_cross_validation(random_state: np.random.RandomState,
                                                  num_splits: int,
                                                  indices: np.ndarray,
                                                  **kwargs: Any
                                                  ) -> List[Tuple[np.ndarray, np.ndarray]]:
        cv = StratifiedShuffleSplit(n_splits=num_splits, random_state=random_state)
        splits = list(cv.split(indices, kwargs["stratify"]))
        return splits

    @staticmethod
    def stratified_k_fold_cross_validation(random_state: np.random.RandomState,
                                           num_splits: int,
                                           indices: np.ndarray,
                                           **kwargs: Any
                                           ) -> List[Tuple[np.ndarray, np.ndarray]]:
        shuffle = kwargs.get('shuffle', True)
        cv = StratifiedKFold(n_splits=num_splits, shuffle=shuffle,
                             random_state=random_state if not shuffle else None)
        splits = list(cv.split(indices, kwargs["stratify"]))
        return splits

    @staticmethod
    def k_fold_cross_validation(random_state: np.random.RandomState,
                                num_splits: int,
                                indices: np.ndarray,
                                **kwargs: Any
                                ) -> List[Tuple[np.ndarray, np.ndarray]]:
        """
        Standard k fold cross validation.

        Args:
            indices (np.ndarray): array of indices to be split
            num_splits (int): number of cross validation splits

        Returns:
            splits (List[Tuple[List, List]]): list of tuples of training and validation indices
        """
        shuffle = kwargs.get('shuffle', True)
        cv = KFold(n_splits=num_splits, random_state=random_state if shuffle else None, shuffle=shuffle)
        splits = list(cv.split(indices))
        return splits

    @staticmethod
    def time_series_cross_validation(random_state: np.random.RandomState,
                                     num_splits: int,
                                     indices: np.ndarray,
                                     **kwargs: Any
                                     ) -> List[Tuple[np.ndarray, np.ndarray]]:
        """
        Returns train and validation indices respecting the temporal ordering of the data.

        Args:
            indices (np.ndarray): array of indices to be split
            num_splits (int): number of cross validation splits

        Returns:
            splits (List[Tuple[List, List]]): list of tuples of training and validation indices

        Examples:
            >>> indices = np.array([0, 1, 2, 3])
            >>> CrossValFuncs.time_series_cross_validation(3, indices)
                [([0], [1]),
                 ([0, 1], [2]),
                 ([0, 1, 2], [3])]

        """
        test_size = kwargs['n_prediction_steps']
        n_repeat = kwargs['n_repeat']
        cv = TimeSeriesSplit(n_splits=num_splits, test_size=test_size * n_repeat, gap=0)
        splits = [(
            indices[split[0]],
            indices[split[1][[-1 - n * test_size for n in reversed(range(n_repeat))]]]) for split in cv.split(indices)]
        return splits

    @staticmethod
    def time_series_ts_cross_validation(random_state: np.random.RandomState,
                                        num_splits: int,
                                        indices: np.ndarray,
                                        **kwargs: Any
                                        ) -> List[Tuple[np.ndarray, np.ndarray]]:
        """
        A special sort of Time series cross validator: it could be considered as a mixture of two sorts of holdout set:
        The first holdout setting: trend setting, simply consider the tail of the sequence as validation sets and the
        part before as training set
        The second holdout setting: seasonality setting, ensures that the distance between validation sets and test sets
        is the multiple of seasonality period. Thus we could ensure that validation and test sets are at the same
        position of the period

        Args:
            indices (np.ndarray): array of indices to be split
            num_splits (int): number of cross validation splits

        Returns:
            splits (List[Tuple[List, List]]): list of tuples of training and validation indices
        """
        n_prediction_steps = kwargs['n_prediction_steps']
        seasonality_h_value = kwargs['seasonality_h_value']
        n_repeat = kwargs["n_repeat"]
        assert seasonality_h_value >= n_prediction_steps
        cv = TimeSeriesSplit(n_splits=2, test_size=1, gap=n_prediction_steps - 1)

        train_t, val_t = holdout_split_forecasting(holdout=cv,
                                                   indices=indices,
                                                   n_prediction_steps=n_prediction_steps,
                                                   n_repeat=n_repeat)

        splits = [(train_t, val_t)]
        if len(indices) < seasonality_h_value - n_prediction_steps:
            if len(indices) == 1:
                train_s = train_t
                val_s = val_t
            else:
                train_s, val_s = holdout_split_forecasting(cv, indices[:-1],
                                                           n_prediction_steps=n_prediction_steps,
                                                           n_repeat=n_repeat)
        else:
            train_s, val_s = holdout_split_forecasting(cv, indices[:-seasonality_h_value + n_prediction_steps],
                                                       n_prediction_steps=n_prediction_steps,
                                                       n_repeat=n_repeat)
        splits.append((train_s, val_s))
        if num_splits > 2:
            freq_value = int(kwargs['freq_value'])
            for i_split in range(2, num_splits):
                n_tail = (i_split - 1) * freq_value + seasonality_h_value - n_prediction_steps
                train_s, val_s = holdout_split_forecasting(cv, indices[:-n_tail],
                                                           n_prediction_steps=n_prediction_steps,
                                                           n_repeat=n_repeat)
                splits.append((train_s, val_s))
        return splits

    @classmethod
    def get_cross_validators(cls, *cross_val_types: CrossValTypes) -> Dict[str, CrossValFunc]:
        cross_validators = {
            cross_val_type.name: getattr(cls, cross_val_type.name)
            for cross_val_type in cross_val_types
        }
        return cross_validators


class NoResamplingFuncs():
    @classmethod
    def get_no_resampling_validators(cls, *no_resampling_types: NoResamplingStrategyTypes
                                     ) -> Dict[str, NoResamplingFunc]:
        no_resampling_strategies: Dict[str, NoResamplingFunc] = {
            no_resampling_type.name: getattr(cls, no_resampling_type.name)
            for no_resampling_type in no_resampling_types
        }
        return no_resampling_strategies

    @staticmethod
    def no_resampling(random_state: np.random.RandomState,
                      indices: np.ndarray) -> np.ndarray:
        """
        Returns the indices without performing
        any operation on them. To be used for
        fitting on the whole dataset.
        This strategy is not compatible with
        HPO search.
        Args:
            indices:  array of indices
        Returns:
            np.ndarray: array of indices
        """
        return indices<|MERGE_RESOLUTION|>--- conflicted
+++ resolved
@@ -135,13 +135,10 @@
     CrossValTypes.time_series_cross_validation: {
         'num_splits': 3,
     },
-<<<<<<< HEAD
     CrossValTypes.time_series_ts_cross_validation: {
         'num_splits': 2
-    }
-=======
+    },
     NoResamplingStrategyTypes.no_resampling: {}
->>>>>>> bdd3fa81
 }
 
 
