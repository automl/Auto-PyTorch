from enum import IntEnum
from typing import Any, Dict, List, Optional, Tuple, Union

import numpy as np

from sklearn.model_selection import (
    KFold,
    ShuffleSplit,
    StratifiedKFold,
    StratifiedShuffleSplit,
    TimeSeriesSplit,
    train_test_split
)

from typing_extensions import Protocol


# Use callback protocol as workaround, since callable with function fields count 'self' as argument
class CrossValFunc(Protocol):
    def __call__(self,
                 random_state: np.random.RandomState,
                 num_splits: int,
                 indices: np.ndarray,
                 stratify: Optional[Any]) -> List[Tuple[np.ndarray, np.ndarray]]:
        ...


class HoldOutFunc(Protocol):
    def __call__(self, random_state: np.random.RandomState, val_share: float,
                 indices: np.ndarray, stratify: Optional[Any]
                 ) -> Tuple[np.ndarray, np.ndarray]:
        ...


class CrossValTypes(IntEnum):
    """The type of cross validation

    This class is used to specify the cross validation function
    and is not supposed to be instantiated.

    Examples: This class is supposed to be used as follows
    >>> cv_type = CrossValTypes.k_fold_cross_validation
    >>> print(cv_type.name)

    k_fold_cross_validation

    >>> for cross_val_type in CrossValTypes:
            print(cross_val_type.name, cross_val_type.value)

    stratified_k_fold_cross_validation 1
    k_fold_cross_validation 2
    stratified_shuffle_split_cross_validation 3
    shuffle_split_cross_validation 4
    time_series_cross_validation 5
    """
    stratified_k_fold_cross_validation = 1
    k_fold_cross_validation = 2
    stratified_shuffle_split_cross_validation = 3
    shuffle_split_cross_validation = 4
    time_series_cross_validation = 5

    def is_stratified(self) -> bool:
        stratified = [self.stratified_k_fold_cross_validation,
                      self.stratified_shuffle_split_cross_validation]
        return getattr(self, self.name) in stratified


class HoldoutValTypes(IntEnum):
    """TODO: change to enum using functools.partial"""
    """The type of hold out validation (refer to CrossValTypes' doc-string)"""
    holdout_validation = 6
    stratified_holdout_validation = 7
    time_series_hold_out_validation = 8

    def is_stratified(self) -> bool:
        stratified = [self.stratified_holdout_validation]
        return getattr(self, self.name) in stratified


# TODO: replace it with another way
RESAMPLING_STRATEGIES = [CrossValTypes, HoldoutValTypes]

DEFAULT_RESAMPLING_PARAMETERS: Dict[Union[HoldoutValTypes, CrossValTypes], Dict[str, Any]] = {
    HoldoutValTypes.holdout_validation: {
        'val_share': 0.33,
    },
    HoldoutValTypes.stratified_holdout_validation: {
        'val_share': 0.33,
    },
    HoldoutValTypes.time_series_hold_out_validation: {
    'val_share': 0.2
    },
    CrossValTypes.k_fold_cross_validation: {
        'num_splits': 5,
    },
    CrossValTypes.stratified_k_fold_cross_validation: {
        'num_splits': 5,
    },
    CrossValTypes.shuffle_split_cross_validation: {
        'num_splits': 5,
    },
    CrossValTypes.time_series_cross_validation: {
        'num_splits': 5,
    },
<<<<<<< HEAD
}  # type: Dict[Union[HoldoutValTypes, CrossValTypes], Dict[str, Any]]


def get_cross_validators(*cross_val_types: CrossValTypes) -> Dict[str, CROSS_VAL_FN]:
    cross_validators = {}  # type: Dict[str, CROSS_VAL_FN]
    for cross_val_type in cross_val_types:
        cross_val_fn = globals()[cross_val_type.name]
        cross_validators[cross_val_type.name] = cross_val_fn
    return cross_validators


def get_holdout_validators(*holdout_val_types: HoldoutValTypes) -> Dict[str, HOLDOUT_FN]:
    holdout_validators = {}  # type: Dict[str, HOLDOUT_FN]
    for holdout_val_type in holdout_val_types:
        holdout_val_fn = globals()[holdout_val_type.name]
        holdout_validators[holdout_val_type.name] = holdout_val_fn
    return holdout_validators


def is_stratified(val_type: Union[str, CrossValTypes, HoldoutValTypes]) -> bool:
    if isinstance(val_type, str):
        return val_type.lower().startswith("stratified")
    else:
        return val_type.name.lower().startswith("stratified")


def holdout_validation(val_share: float, indices: np.ndarray, **kwargs: Any) -> Tuple[np.ndarray, np.ndarray]:
    train, val = train_test_split(indices, test_size=val_share, shuffle=False)
    return train, val


def stratified_holdout_validation(val_share: float, indices: np.ndarray, **kwargs: Any) \
        -> Tuple[np.ndarray, np.ndarray]:
    train, val = train_test_split(indices, test_size=val_share, shuffle=False, stratify=kwargs["stratify"])
    return train, val


def shuffle_split_cross_validation(num_splits: int, indices: np.ndarray, **kwargs: Any) \
        -> List[Tuple[np.ndarray, np.ndarray]]:
    cv = ShuffleSplit(n_splits=num_splits)
    splits = list(cv.split(indices))
    return splits


def stratified_shuffle_split_cross_validation(num_splits: int, indices: np.ndarray, **kwargs: Any) \
        -> List[Tuple[np.ndarray, np.ndarray]]:
    cv = StratifiedShuffleSplit(n_splits=num_splits)
    splits = list(cv.split(indices, kwargs["stratify"]))
    return splits


def stratified_k_fold_cross_validation(num_splits: int, indices: np.ndarray, **kwargs: Any) \
        -> List[Tuple[np.ndarray, np.ndarray]]:
    cv = StratifiedKFold(n_splits=num_splits)
    splits = list(cv.split(indices, kwargs["stratify"]))
    return splits


def k_fold_cross_validation(num_splits: int, indices: np.ndarray, **kwargs: Any) -> List[Tuple[np.ndarray, np.ndarray]]:
    """
    Standard k fold cross validation.

    :param indices: array of indices to be split
    :param num_splits: number of cross validation splits
    :return: list of tuples of training and validation indices
    """
    cv = KFold(n_splits=num_splits)
    splits = list(cv.split(indices))
    return splits


# TODO DO we move these under autoPyTorch/datasets/time_series_dataset.py?
# TODO rewrite this part, as we only need holdout sets
def time_series_hold_out_validation(val_share: float, indices: np.ndarray, **kwargs: Any) \
        -> Tuple[np.ndarray, np.ndarray]:
    """
    Return holdout indices respecting hte temporal ordering of the data
    Args:
        val_share:
        indices: List of all possible indices
        **kwargs:

    Returns:
    """
    # TODO consider how we handle test size properly
    # Time Series prediction only requires on set of prediction for each
    # This implement needs to be combined with time series forecasting dataloader, where each time an entire time series
    # is used for prediction
    test_size = kwargs['n_prediction_steps']
    cv = TimeSeriesSplit(n_splits=2, test_size=1, gap=kwargs['n_prediction_steps'] - 1)
    train, val = list(cv.split(indices))[-1]
    return train, val


def time_series_cross_validation(num_splits: int, indices: np.ndarray, **kwargs: Any) \
        -> List[Tuple[np.ndarray, np.ndarray]]:
    """
    Returns train and validation indices respecting the temporal ordering of the data.
    Dummy example: [0, 1, 2, 3] with 3 folds yields
        [0] [1]
        [0, 1] [2]
        [0, 1, 2] [3]

    :param indices: array of indices to be split, seq_length
    :param num_splits: number of cross validation splits
    :return: list of tuples of training and validation indices
    """
    # TODO: we use gap=n_prediction_step here, we need to consider if we want to implement n_prediction_step here or
    # under DATALOADER!!!
    # TODO do we need cross valriadtion for time series datasets?
    test_size = kwargs['n_prediction_steps']
    cv = TimeSeriesSplit(n_splits=num_splits, test_size=1, gap=kwargs['n_prediction_steps'] - 1)
    splits = list(cv.split(indices))
    return splits
=======
}


class HoldOutFuncs():
    @staticmethod
    def holdout_validation(random_state: np.random.RandomState,
                           val_share: float,
                           indices: np.ndarray,
                           **kwargs: Any
                           ) -> Tuple[np.ndarray, np.ndarray]:
        shuffle = kwargs.get('shuffle', True)
        train, val = train_test_split(indices, test_size=val_share,
                                      shuffle=shuffle,
                                      random_state=random_state if shuffle else None,
                                      )
        return train, val

    @staticmethod
    def stratified_holdout_validation(random_state: np.random.RandomState,
                                      val_share: float,
                                      indices: np.ndarray,
                                      **kwargs: Any
                                      ) -> Tuple[np.ndarray, np.ndarray]:
        train, val = train_test_split(indices, test_size=val_share, shuffle=True, stratify=kwargs["stratify"],
                                      random_state=random_state)
        return train, val

    @classmethod
    def get_holdout_validators(cls, *holdout_val_types: HoldoutValTypes) -> Dict[str, HoldOutFunc]:

        holdout_validators = {
            holdout_val_type.name: getattr(cls, holdout_val_type.name)
            for holdout_val_type in holdout_val_types
        }
        return holdout_validators


class CrossValFuncs():
    @staticmethod
    def shuffle_split_cross_validation(random_state: np.random.RandomState,
                                       num_splits: int,
                                       indices: np.ndarray,
                                       **kwargs: Any
                                       ) -> List[Tuple[np.ndarray, np.ndarray]]:
        cv = ShuffleSplit(n_splits=num_splits, random_state=random_state)
        splits = list(cv.split(indices))
        return splits

    @staticmethod
    def stratified_shuffle_split_cross_validation(random_state: np.random.RandomState,
                                                  num_splits: int,
                                                  indices: np.ndarray,
                                                  **kwargs: Any
                                                  ) -> List[Tuple[np.ndarray, np.ndarray]]:
        cv = StratifiedShuffleSplit(n_splits=num_splits, random_state=random_state)
        splits = list(cv.split(indices, kwargs["stratify"]))
        return splits

    @staticmethod
    def stratified_k_fold_cross_validation(random_state: np.random.RandomState,
                                           num_splits: int,
                                           indices: np.ndarray,
                                           **kwargs: Any
                                           ) -> List[Tuple[np.ndarray, np.ndarray]]:

        shuffle = kwargs.get('shuffle', True)
        cv = StratifiedKFold(n_splits=num_splits, shuffle=shuffle,
                             random_state=random_state if not shuffle else None)
        splits = list(cv.split(indices, kwargs["stratify"]))
        return splits

    @staticmethod
    def k_fold_cross_validation(random_state: np.random.RandomState,
                                num_splits: int,
                                indices: np.ndarray,
                                **kwargs: Any
                                ) -> List[Tuple[np.ndarray, np.ndarray]]:
        """
        Standard k fold cross validation.

        Args:
            indices (np.ndarray): array of indices to be split
            num_splits (int): number of cross validation splits

        Returns:
            splits (List[Tuple[List, List]]): list of tuples of training and validation indices
        """
        shuffle = kwargs.get('shuffle', True)
        cv = KFold(n_splits=num_splits, random_state=random_state if shuffle else None, shuffle=shuffle)
        splits = list(cv.split(indices))
        return splits

    @staticmethod
    def time_series_cross_validation(random_state: np.random.RandomState,
                                     num_splits: int,
                                     indices: np.ndarray,
                                     **kwargs: Any
                                     ) -> List[Tuple[np.ndarray, np.ndarray]]:
        """
        Returns train and validation indices respecting the temporal ordering of the data.

        Args:
            indices (np.ndarray): array of indices to be split
            num_splits (int): number of cross validation splits

        Returns:
            splits (List[Tuple[List, List]]): list of tuples of training and validation indices

        Examples:
            >>> indices = np.array([0, 1, 2, 3])
            >>> CrossValFuncs.time_series_cross_validation(3, indices)
                [([0], [1]),
                 ([0, 1], [2]),
                 ([0, 1, 2], [3])]

        """
        cv = TimeSeriesSplit(n_splits=num_splits, random_state=random_state)
        splits = list(cv.split(indices))
        return splits

    @classmethod
    def get_cross_validators(cls, *cross_val_types: CrossValTypes) -> Dict[str, CrossValFunc]:
        cross_validators = {
            cross_val_type.name: getattr(cls, cross_val_type.name)
            for cross_val_type in cross_val_types
        }
        return cross_validators
>>>>>>> 06e67de5
<|MERGE_RESOLUTION|>--- conflicted
+++ resolved
@@ -102,8 +102,7 @@
     CrossValTypes.time_series_cross_validation: {
         'num_splits': 5,
     },
-<<<<<<< HEAD
-}  # type: Dict[Union[HoldoutValTypes, CrossValTypes], Dict[str, Any]]
+}
 
 
 def get_cross_validators(*cross_val_types: CrossValTypes) -> Dict[str, CROSS_VAL_FN]:
@@ -217,8 +216,6 @@
     cv = TimeSeriesSplit(n_splits=num_splits, test_size=1, gap=kwargs['n_prediction_steps'] - 1)
     splits = list(cv.split(indices))
     return splits
-=======
-}
 
 
 class HoldOutFuncs():
@@ -245,6 +242,29 @@
                                       random_state=random_state)
         return train, val
 
+    # TODO DO we move these under autoPyTorch/datasets/time_series_dataset.py?
+    # TODO rewrite this part, as we only need holdout sets
+    @classmethod
+    def time_series_hold_out_validation(val_share: float, indices: np.ndarray, **kwargs: Any) \
+            -> Tuple[np.ndarray, np.ndarray]:
+        """
+        Return holdout indices respecting hte temporal ordering of the data
+        Args:
+            val_share:
+            indices: List of all possible indices
+            **kwargs:
+
+        Returns:
+        """
+        # TODO consider how we handle test size properly
+        # Time Series prediction only requires on set of prediction for each
+        # This implement needs to be combined with time series forecasting dataloader, where each time an entire time series
+        # is used for prediction
+        test_size = kwargs['n_prediction_steps']
+        cv = TimeSeriesSplit(n_splits=2, test_size=1, gap=kwargs['n_prediction_steps'] - 1)
+        train, val = list(cv.split(indices))[-1]
+        return train, val
+
     @classmethod
     def get_holdout_validators(cls, *holdout_val_types: HoldoutValTypes) -> Dict[str, HoldOutFunc]:
 
@@ -334,7 +354,11 @@
                  ([0, 1, 2], [3])]
 
         """
-        cv = TimeSeriesSplit(n_splits=num_splits, random_state=random_state)
+        # TODO: we use gap=n_prediction_step here, we need to consider if we want to implement n_prediction_step here or
+        # under DATALOADER!!!
+        # TODO do we need cross valriadtion for time series datasets?
+        test_size = kwargs['n_prediction_steps']
+        cv = TimeSeriesSplit(n_splits=num_splits, test_size=1, gap=kwargs['n_prediction_steps'] - 1)
         splits = list(cv.split(indices))
         return splits
 
@@ -344,5 +368,4 @@
             cross_val_type.name: getattr(cls, cross_val_type.name)
             for cross_val_type in cross_val_types
         }
-        return cross_validators
->>>>>>> 06e67de5
+        return cross_validators