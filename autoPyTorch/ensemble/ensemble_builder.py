# -*- encoding: utf-8 -*-
import glob
import gzip
import logging
import logging.handlers
import math
import multiprocessing
import numbers
import os
import pickle
import re
import shutil
import time
import traceback
import zlib
from typing import Dict, List, Optional, Set, Tuple, Union

import dask.distributed

import numpy as np

import pandas as pd

import pynisher

from sklearn.utils.validation import check_random_state

from smac.callbacks import IncorporateRunResultCallback
from smac.optimizer.smbo import SMBO
from smac.runhistory.runhistory import RunInfo, RunValue

from autoPyTorch.automl_common.common.utils.backend import Backend
from autoPyTorch.constants import BINARY
from autoPyTorch.ensemble.abstract_ensemble import AbstractEnsemble
from autoPyTorch.ensemble.ensemble_selection import EnsembleSelection
from autoPyTorch.pipeline.components.training.metrics.base import autoPyTorchMetric
from autoPyTorch.pipeline.components.training.metrics.utils import calculate_loss, calculate_score
from autoPyTorch.utils.logging_ import get_named_client_logger
from autoPyTorch.utils.parallel import preload_modules

Y_ENSEMBLE = 0
Y_TEST = 1

MODEL_FN_RE = r'_([0-9]*)_([0-9]*)_([0-9]+\.*[0-9]*)\.npy'


class EnsembleBuilderManager(IncorporateRunResultCallback):
    def __init__(
        self,
        start_time: float,
        time_left_for_ensembles: float,
        backend: Backend,
        dataset_name: str,
        task_type: int,
        output_type: int,
        metrics: List[autoPyTorchMetric],
        opt_metric: str,
        ensemble_size: int,
        ensemble_nbest: int,
        max_models_on_disc: Union[float, int],
        seed: int,
        precision: int,
        max_iterations: Optional[int],
        read_at_most: int,
        ensemble_memory_limit: Optional[int],
        random_state: int,
        logger_port: int = logging.handlers.DEFAULT_TCP_LOGGING_PORT,
<<<<<<< HEAD
        metrics_kwargs: Optional[Dict]=None,
    ):
        """ SMAC callback to handle ensemble building
        Parameters
        ----------
        start_time: int
            the time when this job was started, to account for any latency in job allocation
        time_left_for_ensemble: int
            How much time is left for the task. Job should finish within this allocated time
        backend: util.backend.Backend
            backend to write and read files
        dataset_name: str
            name of dataset
        task_type: int
            what type of output is expected. If Binary, we need to argmax the one hot encoding.
        metrics: List[autoPyTorchMetric],
            A set of metrics that will be used to get performance estimates
        opt_metric: str
            name of the optimization metrics
        ensemble_size: int
            maximal size of ensemble (passed to ensemble_selection)
        ensemble_nbest: int/float
            if int: consider only the n best prediction
            if float: consider only this fraction of the best models
            Both wrt to validation predictions
            If performance_range_threshold > 0, might return less models
        max_models_on_disc: Union[float, int]
           Defines the maximum number of models that are kept in the disc.
           If int, it must be greater or equal than 1, and dictates the max number of
           models to keep.
           If float, it will be interpreted as the max megabytes allowed of disc space. That
           is, if the number of ensemble candidates require more disc space than this float
           value, the worst models will be deleted to keep within this budget.
           Models and predictions of the worst-performing models will be deleted then.
           If None, the feature is disabled.
           It defines an upper bound on the models that can be used in the ensemble.
        seed: int
            random seed
        max_iterations: int
            maximal number of iterations to run this script
            (default None --> deactivated)
        precision: [16,32,64,128]
            precision of floats to read the predictions
        memory_limit: Optional[int]
            memory limit in mb. If ``None``, no memory limit is enforced.
        read_at_most: int
            read at most n new prediction files in each iteration
        logger_port: int
            port in where to publish a msg
        metrics_kwargs:  Optional[Dict]
            additional information for comuting metrics
    Returns
    -------
        List[Tuple[int, float, float, float]]:
            A list with the performance history of this ensemble, of the form
            [[pandas_timestamp, train_performance, val_performance, test_performance], ...]
=======
        pynisher_context: str = 'fork',
    ):
        """ SMAC callback to handle ensemble building
        Args:
            start_time: int
                the time when this job was started, to account for any latency in job allocation
            time_left_for_ensemble: int
                How much time is left for the task. Job should finish within this allocated time
            backend: util.backend.Backend
                backend to write and read files
            dataset_name: str
                name of dataset
            task_type: int
                what type of output is expected. If Binary, we need to argmax the one hot encoding.
            metrics: List[autoPyTorchMetric],
                A set of metrics that will be used to get performance estimates
            opt_metric: str
                name of the optimization metrics
            ensemble_size: int
                maximal size of ensemble (passed to ensemble_selection)
            ensemble_nbest: int/float
                if int: consider only the n best prediction
                if float: consider only this fraction of the best models
                Both wrt to validation predictions
                If performance_range_threshold > 0, might return less models
            max_models_on_disc: Union[float, int]
                Defines the maximum number of models that are kept in the disc.
                If int, it must be greater or equal than 1, and dictates the max number of
                models to keep.
                If float, it will be interpreted as the max megabytes allowed of disc space. That
                is, if the number of ensemble candidates require more disc space than this float
                value, the worst models will be deleted to keep within this budget.
                Models and predictions of the worst-performing models will be deleted then.
                If None, the feature is disabled.
                It defines an upper bound on the models that can be used in the ensemble.
            seed: int
                random seed
            max_iterations: int
                maximal number of iterations to run this script
                (default None --> deactivated)
            precision (int): [16,32,64,128]
                precision of floats to read the predictions
            memory_limit: Optional[int]
                memory limit in mb. If ``None``, no memory limit is enforced.
            read_at_most: int
                read at most n new prediction files in each iteration
            logger_port: int
                port in where to publish a msg
            pynisher_context: str
                The multiprocessing context for pynisher. One of spawn/fork/forkserver.

        Returns:
            List[Tuple[int, float, float, float]]:
                A list with the performance history of this ensemble, of the form
                [[pandas_timestamp, train_performance, val_performance, test_performance], ...]
>>>>>>> 06e67de5
        """
        self.start_time = start_time
        self.time_left_for_ensembles = time_left_for_ensembles
        self.backend = backend
        self.dataset_name = dataset_name
        self.task_type = task_type
        self.output_type = output_type
        self.metrics = metrics
        self.metrics_kwargs = metrics_kwargs
        self.opt_metric = opt_metric
        self.ensemble_size = ensemble_size
        self.ensemble_nbest = ensemble_nbest
        self.max_models_on_disc: Union[float, int] = max_models_on_disc
        self.seed = seed
        self.precision = precision
        self.max_iterations = max_iterations
        self.read_at_most = read_at_most
        self.ensemble_memory_limit = ensemble_memory_limit
        self.random_state = random_state
        self.logger_port = logger_port
        self.pynisher_context = pynisher_context

        # Store something similar to SMAC's runhistory
        self.history: List[Dict[str, float]] = []

        # We only submit new ensembles when there is not an active ensemble job
        self.futures: List[dask.Future] = []

        # The last criteria is the number of iterations
        self.iteration = 0

        # Keep track of when we started to know when we need to finish!
        self.start_time = time.time()

    def __call__(
        self,
        smbo: 'SMBO',
        run_info: RunInfo,
        result: RunValue,
        time_left: float,
    ) -> None:
        self.build_ensemble(smbo.tae_runner.client)

    def build_ensemble(
        self,
        dask_client: dask.distributed.Client,
        unit_test: bool = False
    ) -> None:

        # The second criteria is elapsed time
        elapsed_time = time.time() - self.start_time

        logger = get_named_client_logger(
            name='EnsembleBuilder',
            port=self.logger_port,
        )

        # First test for termination conditions
        if self.time_left_for_ensembles < elapsed_time:
            logger.info(
                "Terminate ensemble building as not time is left (run for {}s)".format(
                    elapsed_time
                ),
            )
            return
        if self.max_iterations is not None and self.max_iterations <= self.iteration:
            logger.info(
                "Terminate ensemble building because of max iterations: {} of {}".format(
                    self.max_iterations,
                    self.iteration
                )
            )
            return

        if len(self.futures) != 0:
            if self.futures[0].done():
                result = self.futures.pop().result()
                if result:
                    ensemble_history, self.ensemble_nbest, _, _ = result
                    logger.debug("iteration={} @ elapsed_time={} has history={}".format(
                        self.iteration,
                        elapsed_time,
                        ensemble_history,
                    ))
                    self.history.extend(ensemble_history)

        # Only submit new jobs if the previous ensemble job finished
        if len(self.futures) == 0:

            # Add the result of the run
            # On the next while iteration, no references to
            # ensemble builder object, so it should be garbage collected to
            # save memory while waiting for resources
            # Also, notice how ensemble nbest is returned, so we don't waste
            # iterations testing if the deterministic predictions size can
            # be fitted in memory
            try:
                # Submit a Dask job from this job, to properly
                # see it in the dask diagnostic dashboard
                # Notice that the forked ensemble_builder_process will
                # wait for the below function to be done
                self.futures.append(dask_client.submit(
                    fit_and_return_ensemble,
                    backend=self.backend,
                    dataset_name=self.dataset_name,
                    task_type=self.task_type,
                    output_type=self.output_type,
                    metrics=self.metrics,
                    opt_metric=self.opt_metric,
                    ensemble_size=self.ensemble_size,
                    ensemble_nbest=self.ensemble_nbest,
                    max_models_on_disc=self.max_models_on_disc,
                    seed=self.seed,
                    precision=self.precision,
                    memory_limit=self.ensemble_memory_limit,
                    read_at_most=self.read_at_most,
                    random_state=self.seed,
                    end_at=self.start_time + self.time_left_for_ensembles,
                    iteration=self.iteration,
                    return_predictions=False,
                    priority=100,
                    pynisher_context=self.pynisher_context,
                    logger_port=self.logger_port,
                    unit_test=unit_test,
                    metric_kwargs=self.metrics_kwargs,
                ))

                logger.info(
                    "{}/{} Started Ensemble builder job at {} for iteration {}.".format(
                        # Log the client to make sure we
                        # remain connected to the scheduler
                        self.futures[0],
                        dask_client,
                        time.strftime("%Y.%m.%d-%H.%M.%S"),
                        self.iteration,
                    ),
                )
                self.iteration += 1
            except Exception as e:
                exception_traceback = traceback.format_exc()
                error_message = repr(e)
                logger.critical(exception_traceback)
                logger.critical(error_message)


def fit_and_return_ensemble(
    backend: Backend,
    dataset_name: str,
    task_type: int,
    output_type: int,
    metrics: List[autoPyTorchMetric],
    opt_metric: str,
    ensemble_size: int,
    ensemble_nbest: int,
    max_models_on_disc: Union[float, int],
    seed: int,
    precision: int,
    memory_limit: Optional[int],
    read_at_most: int,
    random_state: int,
    end_at: float,
    iteration: int,
    return_predictions: bool,
    pynisher_context: str,
    logger_port: int = logging.handlers.DEFAULT_TCP_LOGGING_PORT,
    unit_test: bool = False,
    metric_kwargs: Dict = {}
) -> Tuple[
        List[Dict[str, float]],
        int,
        Optional[np.ndarray],
        Optional[np.ndarray],
]:
    """
    A short function to fit and create an ensemble. It is just a wrapper to easily send
    a request to dask to create an ensemble and clean the memory when finished
    Parameters
    ----------
        backend: util.backend.Backend
            backend to write and read files
        dataset_name: str
            name of dataset
        metrics: List[autoPyTorchMetric],
            A set of metrics that will be used to get performance estimates
        opt_metric:
            Name of the metric to optimize
        task_type: int
            type of output expected in the ground truth
        ensemble_size: int
            maximal size of ensemble (passed to ensemble.ensemble_selection)
        ensemble_nbest: int/float
            if int: consider only the n best prediction
            if float: consider only this fraction of the best models
            Both wrt to validation predictions
            If performance_range_threshold > 0, might return less models
        max_models_on_disc: int
           Defines the maximum number of models that are kept in the disc.
           If int, it must be greater or equal than 1, and dictates the max number of
           models to keep.
           If float, it will be interpreted as the max megabytes allowed of disc space. That
           is, if the number of ensemble candidates require more disc space than this float
           value, the worst models will be deleted to keep within this budget.
           Models and predictions of the worst-performing models will be deleted then.
           If None, the feature is disabled.
           It defines an upper bound on the models that can be used in the ensemble.
        seed: int
            random seed
        precision (int): [16,32,64,128]
            precision of floats to read the predictions
        memory_limit: Optional[int]
            memory limit in mb. If ``None``, no memory limit is enforced.
        read_at_most: int
            read at most n new prediction files in each iteration
        end_at: float
            At what time the job must finish. Needs to be the endtime and not the time left
            because we do not know when dask schedules the job.
        iteration: int
            The current iteration
        pynisher_context: str
            Context to use for multiprocessing, can be either fork, spawn or forkserver.
        logger_port: int
            The port where the logging server is listening to.
        unit_test: bool
            Turn on unit testing mode. This currently makes fit_ensemble raise a MemoryError.
            Having this is very bad coding style, but I did not find a way to make
            unittest.mock work through the pynisher with all spawn contexts. If you know a
            better solution, please let us know by opening an issue.
        metric_kwargs: Dict
            additional arguments for computing metrics, this is used for time series forecasting computation
    Returns
    -------
        List[Tuple[int, float, float, float]]
            A list with the performance history of this ensemble, of the form
            [[pandas_timestamp, train_performance, val_performance, test_performance], ...]
    """
    result = EnsembleBuilder(
        backend=backend,
        dataset_name=dataset_name,
        task_type=task_type,
        output_type=output_type,
        metrics=metrics,
        opt_metric=opt_metric,
        ensemble_size=ensemble_size,
        ensemble_nbest=ensemble_nbest,
        max_models_on_disc=max_models_on_disc,
        seed=seed,
        precision=precision,
        memory_limit=memory_limit,
        read_at_most=read_at_most,
        random_state=random_state,
        logger_port=logger_port,
        unit_test=unit_test,
        metric_kwargs=metric_kwargs,
    ).run(
        end_at=end_at,
        iteration=iteration,
        return_predictions=return_predictions,
        pynisher_context=pynisher_context,
    )
    return result


class EnsembleBuilder(object):
    def __init__(
        self,
        backend: Backend,
        dataset_name: str,
        task_type: int,
        output_type: int,
        metrics: List[autoPyTorchMetric],
        opt_metric: str,
        ensemble_size: int = 10,
        ensemble_nbest: int = 100,
        max_models_on_disc: Union[float, int] = 100,
        performance_range_threshold: float = 0,
        seed: int = 1,
        precision: int = 32,
        memory_limit: Optional[int] = 1024,
        read_at_most: int = 5,
        random_state: Optional[Union[int, np.random.RandomState]] = None,
        logger_port: int = logging.handlers.DEFAULT_TCP_LOGGING_PORT,
        unit_test: bool = False,
        metric_kwargs: Dict = {}
    ):
        """
            Constructor
            Parameters
            ----------
            backend: util.backend.Backend
                backend to write and read files
            dataset_name: str
                name of dataset
            task_type: int
                type of ML task
            metrics: List[autoPyTorchMetric],
                name of metric to score predictions
            opt_metric: str
                name of the metric to optimize
            ensemble_size: int
                maximal size of ensemble (passed to ensemble.ensemble_selection)
            ensemble_nbest: int/float
                if int: consider only the n best prediction
                if float: consider only this fraction of the best models
                Both wrt to validation predictions
                If performance_range_threshold > 0, might return less models
            max_models_on_disc: Union[float, int]
               Defines the maximum number of models that are kept in the disc.
               If int, it must be greater or equal than 1, and dictates the max number of
               models to keep.
               If float, it will be interpreted as the max megabytes allowed of disc space. That
               is, if the number of ensemble candidates require more disc space than this float
               value, the worst models will be deleted to keep within this budget.
               Models and predictions of the worst-performing models will be deleted then.
               If None, the feature is disabled.
               It defines an upper bound on the models that can be used in the ensemble.
            performance_range_threshold: float
                Keep only models that are better than:
                    dummy + (best - dummy)*performance_range_threshold
                E.g dummy=2, best=4, thresh=0.5 --> only consider models with score > 3
                Will at most return the minimum between ensemble_nbest models,
                and max_models_on_disc. Might return less
            seed: int
                random seed
            precision: [16,32,64,128]
                precision of floats to read the predictions
            memory_limit: Optional[int]
                memory limit in mb. If ``None``, no memory limit is enforced.
            read_at_most: int
                read at most n new prediction files in each iteration
            logger_port: int
                port that receives logging records
            unit_test: bool
                Turn on unit testing mode. This currently makes fit_ensemble raise a MemoryError.
                Having this is very bad coding style, but I did not find a way to make
                unittest.mock work through the pynisher with all spawn contexts. If you know a
                better solution, please let us know by opening an issue.
            metric_kwargs: Dict
            additional arguments for computing metrics, this is used for time series forecasting computation
        """

        super(EnsembleBuilder, self).__init__()

        self.backend = backend  # communication with filesystem
        self.dataset_name = dataset_name
        self.task_type = task_type
        self.output_type = output_type
        self.metrics = metrics
        self.metric_kwargs = metric_kwargs
        self.opt_metric = opt_metric
        self.ensemble_size = ensemble_size
        self.performance_range_threshold = performance_range_threshold

        if isinstance(ensemble_nbest, numbers.Integral) and ensemble_nbest < 1:
            raise ValueError("Integer ensemble_nbest has to be larger 1: %s" %
                             ensemble_nbest)
        elif not isinstance(ensemble_nbest, numbers.Integral):
            if ensemble_nbest < 0 or ensemble_nbest > 1:
                raise ValueError(
                    "Float ensemble_nbest best has to be >= 0 and <= 1: %s" %
                    ensemble_nbest)

        self.ensemble_nbest = ensemble_nbest

        # max_models_on_disc can be a float, in such case we need to
        # remember the user specified Megabytes and translate this to
        # max number of ensemble models. max_resident_models keeps the
        # maximum number of models in disc
        if max_models_on_disc is not None and max_models_on_disc < 0:
            raise ValueError(
                "max_models_on_disc has to be a positive number or None"
            )
        self.max_models_on_disc = max_models_on_disc
        self.max_resident_models: Optional[int] = None

        self.seed = seed
        self.precision = precision
        self.memory_limit = memory_limit
        self.read_at_most = read_at_most
        self.random_state = check_random_state(random_state)
        self.unit_test = unit_test

        # Setup the logger
        self.logger_port = logger_port
        self.logger = get_named_client_logger(
            name='EnsembleBuilder',
            port=self.logger_port,
        )

        if ensemble_nbest == 1:
            self.logger.debug("Behaviour depends on int/float: %s, %s (ensemble_nbest, type)" %
                              (ensemble_nbest, type(ensemble_nbest)))

        self.start_time = 0.0
        self.model_fn_re = re.compile(MODEL_FN_RE)

        self.last_hash = None  # hash of ensemble training data
        self.y_true_ensemble = None
        self.SAVE2DISC = True

        # already read prediction files
        # We read in back this object to give the ensemble the possibility to have memory
        # Every ensemble task is sent to dask as a function, that cannot take un-picklable
        # objects as attributes. For this reason, we dump to disk the stage of the past
        # ensemble iterations to kick-start the ensembling process
        # {"file name": {
        #    "ens_loss": float
        #    "mtime_ens": str,
        #    "mtime_test": str,
        #    "seed": int,
        #    "num_run": int,
        # }}
        self.read_losses = {}
        # {"file_name": {
        #    Y_ENSEMBLE: np.ndarray
        #    Y_TEST: np.ndarray
        #    }
        # }
        self.read_preds = {}

        # Depending on the dataset dimensions,
        # regenerating every iteration, the predictions
        # losses for self.read_preds
        # is too computationally expensive
        # As the ensemble builder is stateless
        # (every time the ensemble builder gets resources
        # from dask, it builds this object from scratch)
        # we save the state of this dictionary to memory
        # and read it if available
        self.ensemble_memory_file = os.path.join(
            self.backend.internals_directory,
            'ensemble_read_preds.pkl'
        )
        if os.path.exists(self.ensemble_memory_file):
            try:
                with (open(self.ensemble_memory_file, "rb")) as memory:
                    self.read_preds, self.last_hash = pickle.load(memory)
            except Exception as e:
                self.logger.warning(
                    "Could not load the previous iterations of ensemble_builder predictions."
                    "This might impact the quality of the run. Exception={} {}".format(
                        e,
                        traceback.format_exc(),
                    )
                )
        self.ensemble_loss_file = os.path.join(
            self.backend.internals_directory,
            'ensemble_read_losses.pkl'
        )
        if os.path.exists(self.ensemble_loss_file):
            try:
                with (open(self.ensemble_loss_file, "rb")) as memory:
                    self.read_losses = pickle.load(memory)
            except Exception as e:
                self.logger.warning(
                    "Could not load the previous iterations of ensemble_builder losses."
                    "This might impact the quality of the run. Exception={} {}".format(
                        e,
                        traceback.format_exc(),
                    )
                )

        # hidden feature which can be activated via an environment variable. This keeps all
        # models and predictions which have ever been a candidate. This is necessary to post-hoc
        # compute the whole ensemble building trajectory.
        self._has_been_candidate: Set[str] = set()

        self.validation_performance_ = np.inf

        # Track the ensemble performance
        self.y_test = None
        datamanager = self.backend.load_datamanager()
        if datamanager.test_tensors is not None:
            self.y_test = datamanager.test_tensors[1]
        del datamanager
        self.ensemble_history: List[Dict[str, float]] = []

    def run(
        self,
        iteration: int,
        pynisher_context: str,
        time_left: Optional[float] = None,
        end_at: Optional[float] = None,
        time_buffer: int = 5,
        return_predictions: bool = False,
    ) -> Tuple[
        List[Dict[str, float]],
        int,
        Optional[np.ndarray],
        Optional[np.ndarray],
    ]:
        """
        This function is an interface to the main process and fundamentally calls main(), the
        later has the actual ensemble selection logic.

        The motivation towards this run() method is that it can be seen as a wrapper over the
        whole ensemble_builder.main() process so that pynisher can manage the memory/time limits.

        This is handy because this function reduces the number of members of the ensemble in case
        we run into memory issues. It does so in a halving fashion.

        Args:
            time_left (float):
                How much time is left for the ensemble builder process
            iteration (int):
                Which is the current iteration
            return_predictions (bool):
                Whether we want to return the predictions of the current model or not

        Returns:
            ensemble_history (Dict):
                A snapshot of both test and optimization performance. For debugging.
            ensemble_nbest (int):
                The user provides a direction on how many models to use in ensemble selection.
                This number can be reduced internally if the memory requirements force it.
            train_predictions (np.ndarray):
                The optimization prediction from the current ensemble.
            test_predictions (np.ndarray):
                The train prediction from the current ensemble.
        """

        if time_left is None and end_at is None:
            raise ValueError('Must provide either time_left or end_at.')
        elif time_left is not None and end_at is not None:
            raise ValueError('Cannot provide both time_left and end_at.')

        self.logger = get_named_client_logger(
            name='EnsembleBuilder',
            port=self.logger_port,
        )

        process_start_time = time.time()
        while True:

            if time_left is not None:
                time_elapsed = time.time() - process_start_time
                time_left -= time_elapsed
            elif end_at is not None:
                current_time = time.time()
                if current_time > end_at:
                    break
                else:
                    time_left = end_at - current_time
            else:
                raise NotImplementedError()

            wall_time_in_s = int(time_left - time_buffer)
            if wall_time_in_s < 1:
                break
            context = multiprocessing.get_context(pynisher_context)
            preload_modules(context)

            safe_ensemble_script = pynisher.enforce_limits(
                wall_time_in_s=wall_time_in_s,
                mem_in_mb=self.memory_limit,
                logger=self.logger,
                context=context,
            )(self.main)
            safe_ensemble_script(time_left, iteration, return_predictions)
            if safe_ensemble_script.exit_status is pynisher.MemorylimitException:
                # if ensemble script died because of memory error,
                # reduce nbest to reduce memory consumption and try it again

                # ATTENTION: main will start from scratch; # all data structures are empty again
                try:
                    os.remove(self.ensemble_memory_file)
                except:  # noqa E722
                    pass

                if isinstance(self.ensemble_nbest, numbers.Integral) and self.ensemble_nbest <= 1:
                    if self.read_at_most == 1:
                        self.logger.error(
                            "Memory Exception -- Unable to further reduce the number of ensemble "
                            "members and can no further limit the number of ensemble members "
                            "loaded per iteration -- please restart autoPytorch with a higher "
                            "value for the argument `memory_limit` (current limit is %s MB). "
                            "The ensemble builder will keep running to delete files from disk in "
                            "case this was enabled.", self.memory_limit
                        )
                        self.ensemble_nbest = 0
                    else:
                        self.read_at_most = 1
                        self.logger.warning(
                            "Memory Exception -- Unable to further reduce the number of ensemble "
                            "members -- Now reducing the number of predictions per call to read "
                            "at most to 1."
                        )
                else:
                    if isinstance(self.ensemble_nbest, numbers.Integral):
                        self.ensemble_nbest = max(1, int(self.ensemble_nbest / 2))
                    else:
                        self.ensemble_nbest = int(self.ensemble_nbest / 2)
                    self.logger.warning("Memory Exception -- restart with "
                                        "less ensemble_nbest: %d" % self.ensemble_nbest)
                    return [], self.ensemble_nbest, None, None
            else:
                return safe_ensemble_script.result

        return [], self.ensemble_nbest, None, None

    def main(
        self, time_left: float, iteration: int, return_predictions: bool,
    ) -> Tuple[
        List[Dict[str, float]],
        int,
        Optional[np.ndarray],
        Optional[np.ndarray],
    ]:
        """
        This is the main function of the ensemble builder process and can be considered
        a wrapper over the ensemble selection method implemented y EnsembleSelection class.

        This method is going to be called multiple times by the main process, to
        build and ensemble, in case the SMAC process produced new models and to provide
        anytime results.

        On this regard, this method mainly:
            1- select from all the individual models that smac created, the N-best candidates
               (this in the scenario that N > ensemble_nbest argument to this class). This is
               done based on a score calculated via the metrics argument.
            2- This pre-selected candidates are provided to the ensemble selection method
               and if a ensemble is found under the provided memory/time constraints, a new
               ensemble is proposed.
            3- Because this process will be called multiple times, it performs checks to make
               sure a new ensenmble is only proposed if new predictions are available, as well
               as making sure we do not run out of resources (like disk space)

        Args:
            time_left (float):
                How much time is left for the ensemble builder process
            iteration (int):
                Which is the current iteration
            return_predictions (bool):
                Whether we want to return the predictions of the current model or not

        Returns:
            ensemble_history (Dict):
                A snapshot of both test and optimization performance. For debugging.
            ensemble_nbest (int):
                The user provides a direction on how many models to use in ensemble selection.
                This number can be reduced internally if the memory requirements force it.
            train_predictions (np.ndarray):
                The optimization prediction from the current ensemble.
            test_predictions (np.ndarray):
                The train prediction from the current ensemble.
        """

        # Pynisher jobs inside dask 'forget'
        # the logger configuration. So we have to set it up
        # accordingly
        self.logger = get_named_client_logger(
            name='EnsembleBuilder',
            port=self.logger_port,
        )

        self.start_time = time.time()
        train_pred, test_pred = None, None

        used_time = time.time() - self.start_time
        self.logger.debug(
            'Starting iteration %d, time left: %f',
            iteration,
            time_left - used_time,
        )

        # populates self.read_preds and self.read_losses
        if not self.compute_loss_per_model():
            if return_predictions:
                return self.ensemble_history, self.ensemble_nbest, train_pred, test_pred
            else:
                return self.ensemble_history, self.ensemble_nbest, None, None

        # Only the models with the n_best predictions are candidates
        # to be in the ensemble
        candidate_models = self.get_n_best_preds()
        if not candidate_models:  # no candidates yet
            if return_predictions:
                return self.ensemble_history, self.ensemble_nbest, train_pred, test_pred
            else:
                return self.ensemble_history, self.ensemble_nbest, None, None

        # populates predictions in self.read_preds
        # reduces selected models if file reading failed
        n_sel_test = self.get_test_preds(selected_keys=candidate_models)

        # If any of n_sel_* is not empty and overlaps with candidate_models,
        # then ensure candidate_models AND n_sel_test are sorted the same
        candidate_models_set = set(candidate_models)
        if candidate_models_set.intersection(n_sel_test):
            candidate_models = sorted(list(candidate_models_set.intersection(
                n_sel_test)))
            n_sel_test = candidate_models
        else:
            # This has to be the case
            n_sel_test = []

        if os.environ.get('ENSEMBLE_KEEP_ALL_CANDIDATES'):
            for candidate in candidate_models:
                self._has_been_candidate.add(candidate)

        # train ensemble
        ensemble = self.fit_ensemble(selected_keys=candidate_models)

        # Save the ensemble for later use in the main module!
        if ensemble is not None and self.SAVE2DISC:
            self.backend.save_ensemble(ensemble, iteration, self.seed)

        # Delete files of non-candidate models - can only be done after fitting the ensemble and
        # saving it to disc so we do not accidentally delete models in the previous ensemble
        if self.max_resident_models is not None:
            self._delete_excess_models(selected_keys=candidate_models)

        # Save the read losses status for the next iteration
        with open(self.ensemble_loss_file, "wb") as memory:
            pickle.dump(self.read_losses, memory)

        if ensemble is not None:
            train_pred = self.predict(set_="train",
                                      ensemble=ensemble,
                                      selected_keys=candidate_models,
                                      n_preds=len(candidate_models),
                                      index_run=iteration)
            # TODO if predictions fails, build the model again during the
            #  next iteration!
            test_pred = self.predict(set_="test",
                                     ensemble=ensemble,
                                     selected_keys=n_sel_test,
                                     n_preds=len(candidate_models),
                                     index_run=iteration)

            # Add a score to run history to see ensemble progress
            self._add_ensemble_trajectory(
                train_pred,
                test_pred
            )

        # The loaded predictions and the hash can only be saved after the ensemble has been
        # built, because the hash is computed during the construction of the ensemble
        with open(self.ensemble_memory_file, "wb") as memory:
            pickle.dump((self.read_preds, self.last_hash), memory)

        if return_predictions:
            return self.ensemble_history, self.ensemble_nbest, train_pred, test_pred
        else:
            return self.ensemble_history, self.ensemble_nbest, None, None

    def get_disk_consumption(self, pred_path: str) -> float:
        """
        gets the cost of a model being on disc
        """

        match = self.model_fn_re.search(pred_path)
        if not match:
            raise ValueError("Invalid path format %s" % pred_path)
        _seed = int(match.group(1))
        _num_run = int(match.group(2))
        _budget = float(match.group(3))

        stored_files_for_run = os.listdir(
            self.backend.get_numrun_directory(_seed, _num_run, _budget))
        stored_files_for_run = [
            os.path.join(self.backend.get_numrun_directory(_seed, _num_run, _budget), file_name)
            for file_name in stored_files_for_run]
        this_model_cost = sum([os.path.getsize(path) for path in stored_files_for_run])

        # get the megabytes
        return round(this_model_cost / math.pow(1024, 2), 2)

    def compute_loss_per_model(self) -> bool:
        """
            Compute the loss of the predictions on ensemble building data set;
            populates self.read_preds and self.read_losses
        """

        self.logger.debug("Read ensemble data set predictions")

        if self.y_true_ensemble is None:
            try:
                self.y_true_ensemble = self.backend.load_targets_ensemble()
            except FileNotFoundError:
                self.logger.debug(
                    "Could not find true targets on ensemble data set: %s",
                    traceback.format_exc(),
                )
                return False

        pred_path = os.path.join(
            glob.escape(self.backend.get_runs_directory()),
            '%d_*_*' % self.seed,
            'predictions_ensemble_%s_*_*.npy*' % self.seed,
        )
        y_ens_files = glob.glob(pred_path)
        y_ens_files = [y_ens_file for y_ens_file in y_ens_files
                       if y_ens_file.endswith('.npy') or y_ens_file.endswith('.npy.gz')]
        self.y_ens_files = y_ens_files
        # no validation predictions so far -- no files
        if len(self.y_ens_files) == 0:
            self.logger.debug("Found no prediction files on ensemble data set:"
                              " %s" % pred_path)
            return False

        # First sort files chronologically
        to_read = []
        for y_ens_fn in self.y_ens_files:
            match = self.model_fn_re.search(y_ens_fn)
            if match is None:
                raise ValueError(f"Could not interpret file {y_ens_fn} "
                                 "Something went wrong while scoring predictions")
            _seed = int(match.group(1))
            _num_run = int(match.group(2))
            _budget = float(match.group(3))

            to_read.append([y_ens_fn, match, _seed, _num_run, _budget])

        n_read_files = 0
        # Now read file wrt to num_run
        # Mypy assumes sorted returns an object because of the lambda. Can't get to recognize the list
        # as a returning list, so as a work-around we skip next line
        for y_ens_fn, match, _seed, _num_run, _budget in sorted(to_read, key=lambda x: x[3]):  # type: ignore
            if self.read_at_most and n_read_files >= self.read_at_most:
                # limit the number of files that will be read
                # to limit memory consumption
                break

            if not y_ens_fn.endswith(".npy") and not y_ens_fn.endswith(".npy.gz"):
                self.logger.info('Error loading file (not .npy or .npy.gz): %s', y_ens_fn)
                continue

            if not self.read_losses.get(y_ens_fn):
                self.read_losses[y_ens_fn] = {
                    "ens_loss": np.inf,
                    "mtime_ens": 0,
                    "mtime_test": 0,
                    "seed": _seed,
                    "num_run": _num_run,
                    "budget": _budget,
                    "disc_space_cost_mb": None,
                    # Lazy keys so far:
                    # 0 - not loaded
                    # 1 - loaded and in memory
                    # 2 - loaded but dropped again
                    # 3 - deleted from disk due to space constraints
                    "loaded": 0
                }
            if not self.read_preds.get(y_ens_fn):
                self.read_preds[y_ens_fn] = {
                    Y_ENSEMBLE: None,
                    Y_TEST: None,
                }

            if self.read_losses[y_ens_fn]["mtime_ens"] == os.path.getmtime(y_ens_fn):
                # same time stamp; nothing changed;
                continue

<<<<<<< HEAD
            # actually read the predictions and score them
            y_ensemble = self._read_np_fn(y_ens_fn)
            scores = calculate_score(
                metrics=self.metrics,
                target=self.y_true_ensemble,
                prediction=y_ensemble,
                task_type=self.task_type,
                **self.metric_kwargs
            )
=======
            # actually read the predictions and compute their respective loss
>>>>>>> 06e67de5
            try:
                y_ensemble = self._read_np_fn(y_ens_fn)
                losses = calculate_loss(
                    metrics=self.metrics,
                    target=self.y_true_ensemble,
                    prediction=y_ensemble,
                    task_type=self.task_type,
                    **self.metric_kwargs
                )

                if np.isfinite(self.read_losses[y_ens_fn]["ens_loss"]):
                    self.logger.debug(
                        'Changing ensemble loss for file %s from %f to %f '
                        'because file modification time changed? %f - %f',
                        y_ens_fn,
                        self.read_losses[y_ens_fn]["ens_loss"],
                        losses[self.opt_metric],
                        self.read_losses[y_ens_fn]["mtime_ens"],
                        os.path.getmtime(y_ens_fn),
                    )

                self.read_losses[y_ens_fn]["ens_loss"] = losses[self.opt_metric]

                # It is not needed to create the object here
                # To save memory, we just compute the loss.
                self.read_losses[y_ens_fn]["mtime_ens"] = os.path.getmtime(y_ens_fn)
                self.read_losses[y_ens_fn]["loaded"] = 2
                self.read_losses[y_ens_fn]["disc_space_cost_mb"] = self.get_disk_consumption(
                    y_ens_fn
                )

                n_read_files += 1

            except Exception:
                self.logger.warning(
                    'Error loading %s: %s',
                    y_ens_fn,
                    traceback.format_exc(),
                )
                self.read_losses[y_ens_fn]["ens_loss"] = np.inf

        self.logger.debug(
            'Done reading %d new prediction files. Loaded %d predictions in '
            'total.',
            n_read_files,
            np.sum([pred["loaded"] > 0 for pred in self.read_losses.values()])
        )
        return True

    def get_n_best_preds(self) -> List[str]:
        """
            get best n predictions (i.e., keys of self.read_losses)
            according to the loss on the "ensemble set"
            n: self.ensemble_nbest

            Side effects:
                ->Define the n-best models to use in ensemble
                ->Only the best models are loaded
                ->Any model that is not best is candidate to deletion
                  if max models in disc is exceeded.
        """

        sorted_keys = self._get_list_of_sorted_preds()

        # number of models available
        num_keys = len(sorted_keys)
        # remove all that are at most as good as random
        # note: dummy model must have run_id=1 (there is no run_id=0)
        dummy_losses = list(filter(lambda x: x[2] == 1, sorted_keys))
        # Leave this here for when we enable dummy classifier/scorer
        if len(dummy_losses) > 0:
            # number of dummy models
            num_dummy = len(dummy_losses)
            dummy_loss = dummy_losses[0]
            self.logger.debug("Use %f as dummy loss" % dummy_loss[1])
            sorted_keys = list(filter(lambda x: x[1] < dummy_loss[1], sorted_keys))

            # remove Dummy Classifier
            sorted_keys = list(filter(lambda x: x[2] > 1, sorted_keys))
            if len(sorted_keys) == 0:
                # no model left; try to use dummy loss (num_run==0)
                # log warning when there are other models but not better than dummy model
                if num_keys > num_dummy:
                    self.logger.warning("No models better than random - using Dummy Score!"
                                        "Number of models besides current dummy model: %d. "
                                        "Number of dummy models: %d",
                                        num_keys - 1,
                                        num_dummy)
                sorted_keys = [
                    (k, v["ens_loss"], v["num_run"]) for k, v in self.read_losses.items()
                    if v["seed"] == self.seed and v["num_run"] == 1
                ]
        # reload predictions if losses changed over time and a model is
        # considered to be in the top models again!
        if not isinstance(self.ensemble_nbest, numbers.Integral):
            # Transform to number of models to keep. Keep at least one
            keep_nbest = max(1, min(len(sorted_keys),
                                    int(len(sorted_keys) * self.ensemble_nbest)))
            self.logger.debug(
                "Library pruning: using only top %f percent of the models for ensemble "
                "(%d out of %d)",
                self.ensemble_nbest * 100, keep_nbest, len(sorted_keys)
            )
        else:
            # Keep only at most ensemble_nbest
            keep_nbest = min(self.ensemble_nbest, len(sorted_keys))
            self.logger.debug("Library Pruning: using for ensemble only "
                              " %d (out of %d) models" % (keep_nbest, len(sorted_keys)))

        # If max_models_on_disc is None, do nothing
        # One can only read at most max_models_on_disc models
        if self.max_models_on_disc is not None:
            if not isinstance(self.max_models_on_disc, numbers.Integral):
                consumption = [
                    [
                        v["ens_loss"],
                        v["disc_space_cost_mb"],
                    ] for v in self.read_losses.values() if v["disc_space_cost_mb"] is not None
                ]
                max_consumption = max(c[1] for c in consumption)

                # We are pessimistic with the consumption limit indicated by
                # max_models_on_disc by 1 model. Such model is assumed to spend
                # max_consumption megabytes
                if (sum(c[1] for c in consumption) + max_consumption) > self.max_models_on_disc:

                    # just leave the best -- smaller is better!
                    # This list is in descending order, to preserve the best models
                    sorted_cum_consumption = np.cumsum([
                        c[1] for c in list(sorted(consumption))
                    ]) + max_consumption
                    max_models = np.argmax(sorted_cum_consumption > self.max_models_on_disc)

                    # Make sure that at least 1 model survives
                    self.max_resident_models = max(1, max_models)
                    self.logger.warning(
                        "Limiting num of models via float max_models_on_disc={}"
                        " as accumulated={} worst={} num_models={}".format(
                            self.max_models_on_disc,
                            (sum(c[1] for c in consumption) + max_consumption),
                            max_consumption,
                            self.max_resident_models
                        )
                    )
                else:
                    self.max_resident_models = None
            else:
                self.max_resident_models = self.max_models_on_disc

        if self.max_resident_models is not None and keep_nbest > self.max_resident_models:
            self.logger.debug(
                "Restricting the number of models to %d instead of %d due to argument "
                "max_models_on_disc",
                self.max_resident_models, keep_nbest,
            )
            keep_nbest = self.max_resident_models

        # consider performance_range_threshold
        if self.performance_range_threshold > 0:
            best_loss = sorted_keys[0][1]
            worst_loss = dummy_loss[1]
            worst_loss -= (worst_loss - best_loss) * self.performance_range_threshold
            if sorted_keys[keep_nbest - 1][1] > worst_loss:
                # We can further reduce number of models
                # since worst model is worse than thresh
                for i in range(0, keep_nbest):
                    # Look at most at keep_nbest models,
                    # but always keep at least one model
                    current_loss = sorted_keys[i][1]
                    if current_loss >= worst_loss:
                        self.logger.debug("Dynamic Performance range: "
                                          "Further reduce from %d to %d models",
                                          keep_nbest, max(1, i))
                        keep_nbest = max(1, i)
                        break
        ensemble_n_best = keep_nbest

        # reduce to keys
        reduced_sorted_keys = list(map(lambda x: x[0], sorted_keys))

        # remove loaded predictions for non-winning models
        for k in reduced_sorted_keys[ensemble_n_best:]:
            if k in self.read_preds:
                self.read_preds[k][Y_ENSEMBLE] = None
                self.read_preds[k][Y_TEST] = None
            if self.read_losses[k]['loaded'] == 1:
                self.logger.debug(
                    'Dropping model %s (%d,%d) with loss %f.',
                    k,
                    self.read_losses[k]['seed'],
                    self.read_losses[k]['num_run'],
                    self.read_losses[k]['ens_loss'],
                )
                self.read_losses[k]['loaded'] = 2

        # Load the predictions for the winning
        for k in reduced_sorted_keys[:ensemble_n_best]:
            if (
                (
                    k not in self.read_preds or self.read_preds[k][Y_ENSEMBLE] is None
                )
                and self.read_losses[k]['loaded'] != 3
            ):
                self.read_preds[k][Y_ENSEMBLE] = self._read_np_fn(k)
                # No need to load test here because they are loaded
                #  only if the model ends up in the ensemble
                self.read_losses[k]['loaded'] = 1

        # return best scored keys of self.read_losses
        return reduced_sorted_keys[:ensemble_n_best]

    def get_test_preds(self, selected_keys: List[str]) -> List[str]:
        """
        test predictions from disc
        and store them in self.read_preds
        Parameters
        ---------
        selected_keys: list
            list of selected keys of self.read_preds
        Return
        ------
        success_keys:
            all keys in selected keys for which we could read the valid and
            test predictions
        """
        success_keys_test = []

        for k in selected_keys:
            test_fn = glob.glob(
                os.path.join(
                    glob.escape(self.backend.get_runs_directory()),
                    '%d_%d_%s' % (
                        self.read_losses[k]["seed"],
                        self.read_losses[k]["num_run"],
                        self.read_losses[k]["budget"],
                    ),
                    'predictions_test_%d_%d_%s.npy*' % (
                        self.read_losses[k]["seed"],
                        self.read_losses[k]["num_run"],
                        self.read_losses[k]["budget"]
                    )
                )
            )
            test_fn = [tfn for tfn in test_fn if tfn.endswith('.npy') or tfn.endswith('.npy.gz')]

            if len(test_fn) == 0:
                # self.logger.debug("Not found test prediction file (although "
                #                   "ensemble predictions available):%s" %
                #                   test_fn)
                pass
            else:
                if (
                    self.read_losses[k]["mtime_test"] == os.path.getmtime(test_fn[0])
                    and k in self.read_preds
                    and self.read_preds[k][Y_TEST] is not None
                ):
                    success_keys_test.append(k)
                    continue
                try:
                    y_test = self._read_np_fn(test_fn[0])
                    self.read_preds[k][Y_TEST] = y_test
                    success_keys_test.append(k)
                    self.read_losses[k]["mtime_test"] = os.path.getmtime(test_fn[0])
                except Exception:
                    self.logger.warning('Error loading %s: %s',
                                        test_fn, traceback.format_exc())

        return success_keys_test

    def fit_ensemble(self, selected_keys: List[str]) -> Optional[EnsembleSelection]:
        """
            fit ensemble

            Parameters
            ---------
            selected_keys: list
                list of selected keys of self.read_losses

            Returns
            -------
            ensemble: EnsembleSelection
                trained Ensemble
        """

        if self.unit_test:
            raise MemoryError()

        predictions_train = [self.read_preds[k][Y_ENSEMBLE] for k in selected_keys]
        include_num_runs = [
            (
                self.read_losses[k]["seed"],
                self.read_losses[k]["num_run"],
                self.read_losses[k]["budget"],
            )
            for k in selected_keys]

        # check hash if ensemble training data changed
        current_hash = "".join([
            str(zlib.adler32(predictions_train[i].data.tobytes()))
            for i in range(len(predictions_train))
        ])
        if self.last_hash == current_hash:
            self.logger.debug(
                "No new model predictions selected -- skip ensemble building "
                "-- current performance: %f",
                self.validation_performance_,
            )

            return None
        self.last_hash = current_hash

        opt_metric = [m for m in self.metrics if m.name == self.opt_metric][0]
        if not opt_metric:
            raise ValueError(f"Cannot optimize for {self.opt_metric} in {self.metrics} "
                             "as more than one unique optimization metric was found.")

        ensemble = EnsembleSelection(
            ensemble_size=self.ensemble_size,
            metric=opt_metric,
            random_state=self.random_state,
            task_type=self.task_type,
            metric_kwargs=self.metric_kwargs
        )

        try:
            self.logger.debug(
                "Fitting the ensemble on %d models.",
                len(predictions_train),
            )
            start_time = time.time()
            ensemble.fit(predictions_train, self.y_true_ensemble,
                         include_num_runs)
            end_time = time.time()
            self.logger.debug(
                "Fitting the ensemble took %.2f seconds.",
                end_time - start_time,
            )
            self.logger.info(str(ensemble))
            self.validation_performance_ = min(
                self.validation_performance_,
                ensemble.get_validation_performance(),
            )

        except ValueError:
            self.logger.error('Caught ValueError: %s', traceback.format_exc())
            return None
        except IndexError:
            self.logger.error('Caught IndexError: %s' + traceback.format_exc())
            return None
        finally:
            # Explicitly free memory
            del predictions_train

        return ensemble

    def predict(self, set_: str,
                ensemble: AbstractEnsemble,
                selected_keys: list,
                n_preds: int,
                index_run: int) -> np.ndarray:
        """
            save preditions on ensemble, validation and test data on disc
            Parameters
            ----------
            set_: ["test"]
                data split name
            ensemble: EnsembleSelection
                trained Ensemble
            selected_keys: list
                list of selected keys of self.read_losses
            n_preds: int
                number of prediction models used for ensemble building
                same number of predictions on valid and test are necessary
            index_run: int
                n-th time that ensemble predictions are written to disc
            Return
            ------
            y: np.ndarray
        """
        self.logger.debug("Predicting the %s set with the ensemble!", set_)

        if set_ == 'test':
            pred_set = Y_TEST
        else:
            pred_set = Y_ENSEMBLE
        predictions = [self.read_preds[k][pred_set] for k in selected_keys]

        if n_preds == len(predictions):
            y = ensemble.predict(predictions)
            if self.output_type == BINARY:
                y = y[:, 1]
            if self.SAVE2DISC:
                self.backend.save_predictions_as_txt(
                    predictions=y,
                    subset=set_,
                    idx=index_run,
                    prefix=self.dataset_name,
                    precision=8,
                )
            return y
        else:
            self.logger.info(
                "Found inconsistent number of predictions and models (%d vs "
                "%d) for subset %s",
                len(predictions),
                n_preds,
                set_,
            )
            return None

    def _add_ensemble_trajectory(self, train_pred: np.ndarray, test_pred: np.ndarray) -> None:
        """
        Records a snapshot of how the performance look at a given training
        time.
        Parameters
        ----------
        ensemble: EnsembleSelection
            The ensemble selection object to record
        test_pred: np.ndarray
            The predictions on the test set using ensemble
        """
        performance_stamp = {
            'Timestamp': pd.Timestamp.now(),
        }
        if self.output_type == BINARY:
            if len(train_pred.shape) == 1 or train_pred.shape[1] == 1:
                train_pred = np.vstack(
                    ((1 - train_pred).reshape((1, -1)), train_pred.reshape((1, -1)))
                ).transpose()
            if test_pred is not None and (len(test_pred.shape) == 1 or test_pred.shape[1] == 1):
                test_pred = np.vstack(
                    ((1 - test_pred).reshape((1, -1)), test_pred.reshape((1, -1)))
                ).transpose()

        train_scores = calculate_score(
            metrics=self.metrics,
            target=self.y_true_ensemble,
            prediction=train_pred,
            task_type=self.task_type,
            **self.metric_kwargs
        )
        performance_stamp.update({'train_' + str(key): val for key, val in train_scores.items()})
        if self.y_test is not None:
            test_scores = calculate_score(
                metrics=self.metrics,
                target=self.y_test,
                prediction=test_pred,
                task_type=self.task_type,
                **self.metric_kwargs
            )
            performance_stamp.update(
                {'test_' + str(key): val for key, val in test_scores.items()})

        self.ensemble_history.append(performance_stamp)

    def _get_list_of_sorted_preds(self) -> List[Tuple[str, float, int]]:
        """
            Returns a list of sorted predictions in descending performance order.
            (We are solving a minimization problem)
            Losses are taken from self.read_losses.

            Parameters
            ----------
            None

            Return
            ------
            sorted_keys:
                given a sequence of pairs of (loss[i], num_run[i]) = (l[i], n[i]),
                we will sort s.t. l[0] <= l[1] <= ... <= l[N] and for any pairs of
                i, j (i < j, l[i] = l[j]), the resulting sequence satisfies n[i] <= n[j]
        """
        # Sort by loss - smaller is better!
        sorted_keys = list(sorted(
            [
                (k, v["ens_loss"], v["num_run"])
                for k, v in self.read_losses.items()
            ],
            # Sort by loss as priority 1 and then by num_run on a ascending order
            # We want small num_run first
            key=lambda x: (x[1], x[2]),
        ))
        return sorted_keys

    def _delete_excess_models(self, selected_keys: List[str]) -> None:
        """
            Deletes models excess models on disc. self.max_models_on_disc
            defines the upper limit on how many models to keep.
            Any additional model with a worse loss than the top
            self.max_models_on_disc is deleted.
        """

        # Comply with mypy
        if self.max_resident_models is None:
            return

        # Obtain a list of sorted pred keys
        pre_sorted_keys = self._get_list_of_sorted_preds()
        sorted_keys = list(map(lambda x: x[0], pre_sorted_keys))

        if len(sorted_keys) <= self.max_resident_models:
            # Don't waste time if not enough models to delete
            return

        # The top self.max_resident_models models would be the candidates
        # Any other low performance model will be deleted
        # The list is in ascending order of score
        candidates = sorted_keys[:self.max_resident_models]

        # Loop through the files currently in the directory
        for pred_path in self.y_ens_files:

            # Do not delete candidates
            if pred_path in candidates:
                continue

            if pred_path in self._has_been_candidate:
                continue

            match = self.model_fn_re.search(pred_path)
            if match is None:
                raise ValueError("Could not interpret file {pred_path} "
                                 "Something went wrong while reading predictions")
            _seed = int(match.group(1))
            _num_run = int(match.group(2))
            _budget = float(match.group(3))

            # Do not delete the dummy prediction
            if _num_run == 1:
                continue

            numrun_dir = self.backend.get_numrun_directory(_seed, _num_run, _budget)
            try:
                os.rename(numrun_dir, numrun_dir + '.old')
                shutil.rmtree(numrun_dir + '.old')
                self.logger.info("Deleted files of non-candidate model %s", pred_path)
                self.read_losses[pred_path]["disc_space_cost_mb"] = None
                self.read_losses[pred_path]["loaded"] = 3
                self.read_losses[pred_path]["ens_loss"] = np.inf
            except Exception as e:
                self.logger.error(
                    "Failed to delete files of non-candidate model %s due"
                    " to error %s", pred_path, e
                )

    def _read_np_fn(self, path: str) -> np.ndarray:
        precision = self.precision

        if path.endswith("gz"):
            fp = gzip.open(path, 'rb')
        elif path.endswith("npy"):
            fp = open(path, 'rb')
        else:
            raise ValueError("Unknown filetype %s" % path)
        if precision == 16:
            predictions = np.load(fp, allow_pickle=True).astype(dtype=np.float16)
        elif precision == 32:
            predictions = np.load(fp, allow_pickle=True).astype(dtype=np.float32)
        elif precision == 64:
            predictions = np.load(fp, allow_pickle=True).astype(dtype=np.float64)
        else:
            predictions = np.load(fp, allow_pickle=True)
        fp.close()
        return predictions<|MERGE_RESOLUTION|>--- conflicted
+++ resolved
@@ -65,65 +65,8 @@
         ensemble_memory_limit: Optional[int],
         random_state: int,
         logger_port: int = logging.handlers.DEFAULT_TCP_LOGGING_PORT,
-<<<<<<< HEAD
-        metrics_kwargs: Optional[Dict]=None,
-    ):
-        """ SMAC callback to handle ensemble building
-        Parameters
-        ----------
-        start_time: int
-            the time when this job was started, to account for any latency in job allocation
-        time_left_for_ensemble: int
-            How much time is left for the task. Job should finish within this allocated time
-        backend: util.backend.Backend
-            backend to write and read files
-        dataset_name: str
-            name of dataset
-        task_type: int
-            what type of output is expected. If Binary, we need to argmax the one hot encoding.
-        metrics: List[autoPyTorchMetric],
-            A set of metrics that will be used to get performance estimates
-        opt_metric: str
-            name of the optimization metrics
-        ensemble_size: int
-            maximal size of ensemble (passed to ensemble_selection)
-        ensemble_nbest: int/float
-            if int: consider only the n best prediction
-            if float: consider only this fraction of the best models
-            Both wrt to validation predictions
-            If performance_range_threshold > 0, might return less models
-        max_models_on_disc: Union[float, int]
-           Defines the maximum number of models that are kept in the disc.
-           If int, it must be greater or equal than 1, and dictates the max number of
-           models to keep.
-           If float, it will be interpreted as the max megabytes allowed of disc space. That
-           is, if the number of ensemble candidates require more disc space than this float
-           value, the worst models will be deleted to keep within this budget.
-           Models and predictions of the worst-performing models will be deleted then.
-           If None, the feature is disabled.
-           It defines an upper bound on the models that can be used in the ensemble.
-        seed: int
-            random seed
-        max_iterations: int
-            maximal number of iterations to run this script
-            (default None --> deactivated)
-        precision: [16,32,64,128]
-            precision of floats to read the predictions
-        memory_limit: Optional[int]
-            memory limit in mb. If ``None``, no memory limit is enforced.
-        read_at_most: int
-            read at most n new prediction files in each iteration
-        logger_port: int
-            port in where to publish a msg
-        metrics_kwargs:  Optional[Dict]
-            additional information for comuting metrics
-    Returns
-    -------
-        List[Tuple[int, float, float, float]]:
-            A list with the performance history of this ensemble, of the form
-            [[pandas_timestamp, train_performance, val_performance, test_performance], ...]
-=======
         pynisher_context: str = 'fork',
+        metrics_kwargs: Optional[Dict] = None,
     ):
         """ SMAC callback to handle ensemble building
         Args:
@@ -173,12 +116,13 @@
                 port in where to publish a msg
             pynisher_context: str
                 The multiprocessing context for pynisher. One of spawn/fork/forkserver.
+            metrics_kwargs: Optional[Dict]
+                Additioal information for computing metric
 
         Returns:
             List[Tuple[int, float, float, float]]:
                 A list with the performance history of this ensemble, of the form
                 [[pandas_timestamp, train_performance, val_performance, test_performance], ...]
->>>>>>> 06e67de5
         """
         self.start_time = start_time
         self.time_left_for_ensembles = time_left_for_ensembles
@@ -1032,19 +976,7 @@
                 # same time stamp; nothing changed;
                 continue
 
-<<<<<<< HEAD
-            # actually read the predictions and score them
-            y_ensemble = self._read_np_fn(y_ens_fn)
-            scores = calculate_score(
-                metrics=self.metrics,
-                target=self.y_true_ensemble,
-                prediction=y_ensemble,
-                task_type=self.task_type,
-                **self.metric_kwargs
-            )
-=======
             # actually read the predictions and compute their respective loss
->>>>>>> 06e67de5
             try:
                 y_ensemble = self._read_np_fn(y_ens_fn)
                 losses = calculate_loss(
