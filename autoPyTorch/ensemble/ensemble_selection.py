from collections import Counter
from typing import Any, Dict, List, Tuple, Union, Optional

import numpy as np

from autoPyTorch.ensemble.abstract_ensemble import AbstractEnsemble
from autoPyTorch.pipeline.base_pipeline import BasePipeline
from autoPyTorch.pipeline.components.training.metrics.base import autoPyTorchMetric
from autoPyTorch.pipeline.components.training.metrics.utils import calculate_loss


class EnsembleSelection(AbstractEnsemble):
    def __init__(
        self,
        ensemble_size: int,
        metric: autoPyTorchMetric,
        task_type: int,
        random_state: np.random.RandomState,
        metric_kwargs: Dict = {},
    ) -> None:
        self.ensemble_size = ensemble_size
        self.metric = metric
        self.metric_kwargs = metric_kwargs
        self.random_state = random_state
        self.task_type = task_type

    def __getstate__(self) -> Dict[str, Any]:
        # Cannot serialize a metric if
        # it is user defined.
        # That is, if doing pickle dump
        # the metric won't be the same as the
        # one in __main__. we don't use the metric
        # in the EnsembleSelection so this should
        # be fine
        self.metric = None  # type: ignore
        return self.__dict__

    def fit(
        self,
        predictions: List[np.ndarray],
        labels: np.ndarray,
        identifiers: List[Tuple[int, int, float]],
    ) -> AbstractEnsemble:
        """
        Builds a ensemble given the individual models out of fold predictions.
        Fundamentally, defines a set of weights on how to perform a soft-voting
        aggregation of the models in the given identifiers.

        Args:
            predictions (List[np.ndarray]):
                A list of individual model predictions of shape (n_datapoints, n_targets)
                corresponding to the OutOfFold estimate of the ground truth
            labels (np.ndarray):
                The ground truth targets of shape (n_datapoints, n_targets)
            identifiers: List[Tuple[int, int, float]]
                A list of model identifiers, each with the form
                (seed, number of run, budget)

        Returns:
            A copy of self
        """
        self.ensemble_size = int(self.ensemble_size)
        if self.ensemble_size < 1:
            raise ValueError('Ensemble size cannot be less than one!')

        self._fit(predictions, labels)
        self._calculate_weights()
        self.identifiers_ = identifiers
        return self

    def _fit(
        self,
        predictions: List[np.ndarray],
        labels: np.ndarray,
    ) -> None:
        """
        Fast version of Rich Caruana's ensemble selection method.

        For more details, please check the paper
        "Ensemble Selection from Library of Models" by R Caruana  (2004)

        Args:
            predictions (List[np.ndarray]):
                A list of individual model predictions of shape (n_datapoints, n_targets)
                corresponding to the OutOfFold estimate of the ground truth
            identifiers (List[Tuple[int, int, float]]):
                A list of model identifiers, each with the form
                (seed, number of run, budget)
        """
        self.num_input_models_ = len(predictions)

        ensemble: List[np.ndarray] = []
        trajectory = []
        order = []

        ensemble_size = self.ensemble_size

        weighted_ensemble_prediction = np.zeros(
            predictions[0].shape,
            dtype=np.float64,
        )
        fant_ensemble_prediction = np.zeros(
            weighted_ensemble_prediction.shape,
            dtype=np.float64,
        )
        for i in range(ensemble_size):
            losses = np.zeros(
                (len(predictions)),
                dtype=np.float64,
            )
            s = len(ensemble)
            if s > 0:
                np.add(
                    weighted_ensemble_prediction,
                    ensemble[-1],
                    out=weighted_ensemble_prediction,
                )

            # Memory-efficient averaging!
            for j, pred in enumerate(predictions):
                # fant_ensemble_prediction is the prediction of the current ensemble
                # and should be ([predictions[selected_prev_iterations] + predictions[j])/(s+1)
                # We overwrite the contents of fant_ensemble_prediction
                # directly with weighted_ensemble_prediction + new_prediction and then scale for avg
                np.add(
                    weighted_ensemble_prediction,
                    pred,
                    out=fant_ensemble_prediction
                )
                np.multiply(
                    fant_ensemble_prediction,
                    (1. / float(s + 1)),
                    out=fant_ensemble_prediction
                )

                # Calculate loss is versatile and can return a dict of slosses
                losses[j] = calculate_loss(
                    metrics=[self.metric],
                    target=labels,
                    prediction=fant_ensemble_prediction,
                    task_type=self.task_type,
<<<<<<< HEAD
                    **self.metric_kwargs
                )
                scores[j] = self.metric._optimum - score[self.metric.name]
=======
                )[self.metric.name]
>>>>>>> 06e67de5

            all_best = np.argwhere(losses == np.nanmin(losses)).flatten()
            best = self.random_state.choice(all_best)
            ensemble.append(predictions[best])
            trajectory.append(losses[best])
            order.append(best)

            # Handle special case
            if len(predictions) == 1:
                break

        self.indices_: List[int] = order
        self.trajectory_: List[float] = trajectory
        self.train_loss_: float = trajectory[-1]

    def _calculate_weights(self) -> None:
        """
        Calculates the contribution each of the individual models
        should have, in the final ensemble soft voting. It does so by
        a frequency counting scheme. In particular, how many times a model
        was used during hill climbing optimization.
        """
        ensemble_members = Counter(self.indices_).most_common()
        weights = np.zeros(
            (self.num_input_models_,),
            dtype=np.float64,
        )
        for ensemble_member in ensemble_members:
            weight = float(ensemble_member[1]) / self.ensemble_size
            weights[ensemble_member[0]] = weight

        if np.sum(weights) < 1:
            weights = weights / np.sum(weights)

        self.weights_ = weights

    def predict(self, predictions: Union[np.ndarray, List[np.ndarray]]) -> np.ndarray:
        """
        Given a list of predictions from the individual model, this method
        aggregates the predictions using a soft voting scheme with the weights
        found during training.

        Args:
            predictions (List[np.ndarray]):
                A list of predictions from the individual base models.

        Returns:
            average (np.ndarray): Soft voting predictions of ensemble models, using
                                the weights found during ensemble selection (self._weights)
        """

        average = np.zeros_like(predictions[0], dtype=np.float64)
        tmp_predictions = np.empty_like(predictions[0], dtype=np.float64)

        # if predictions.shape[0] == len(self.weights_),
        # predictions include those of zero-weight models.
        if len(predictions) == len(self.weights_):
            for pred, weight in zip(predictions, self.weights_):
                np.multiply(pred, weight, out=tmp_predictions)
                np.add(average, tmp_predictions, out=average)

        # if prediction model.shape[0] == len(non_null_weights),
        # predictions do not include those of zero-weight models.
        elif len(predictions) == np.count_nonzero(self.weights_):
            non_null_weights = [w for w in self.weights_ if w > 0]
            for pred, weight in zip(predictions, non_null_weights):
                np.multiply(pred, weight, out=tmp_predictions)
                np.add(average, tmp_predictions, out=average)

        # If none of the above applies, then something must have gone wrong.
        else:
            raise ValueError("The dimensions of ensemble predictions"
                             " and ensemble weights do not match!")
        del tmp_predictions
        return average

    def __str__(self) -> str:
        return 'Ensemble Selection:\n\tTrajectory: %s\n\tMembers: %s' \
               '\n\tWeights: %s\n\tIdentifiers: %s' % \
               (' '.join(['%d: %5f' % (idx, performance)
                         for idx, performance in enumerate(self.trajectory_)]),
                self.indices_, self.weights_,
                ' '.join([str(identifier) for idx, identifier in
                          enumerate(self.identifiers_)
                          if self.weights_[idx] > 0]))

    def get_models_with_weights(
        self,
        models: Dict[Any, BasePipeline]
    ) -> List[Tuple[float, BasePipeline]]:
        """
        Handy function to tag the provided input models with a given weight.

        Args:
            models (List[Tuple[float, BasePipeline]]):
                A dictionary that maps a model's name to it's actual python object.

        Returns:
            output (List[Tuple[float, BasePipeline]]):
                each model with the related weight, sorted by ascending
                performance. Notice that ensemble selection solves a minimization
                problem.
        """
        output = []
        for i, weight in enumerate(self.weights_):
            if weight > 0.0:
                identifier = self.identifiers_[i]
                model = models[identifier]
                output.append((weight, model))

        output.sort(reverse=True, key=lambda t: t[0])

        return output

    def get_selected_model_identifiers(self) -> List[Tuple[int, int, float]]:
        """
        After training of ensemble selection, not all models will be used.
        Some of them will have zero weight. This procedure filters this models
        out.

        Returns:
            output (List[Tuple[int, int, float]]):
                The models actually used by ensemble selection
        """
        output = []

        for i, weight in enumerate(self.weights_):
            identifier = self.identifiers_[i]
            if weight > 0.0:
                output.append(identifier)

        return output

    def get_validation_performance(self) -> float:
        """
        Returns the best optimization performance seen during hill climbing

        Returns:
            (float):
                best ensemble training performance
        """
        return self.trajectory_[-1]<|MERGE_RESOLUTION|>--- conflicted
+++ resolved
@@ -139,13 +139,8 @@
                     target=labels,
                     prediction=fant_ensemble_prediction,
                     task_type=self.task_type,
-<<<<<<< HEAD
                     **self.metric_kwargs
-                )
-                scores[j] = self.metric._optimum - score[self.metric.name]
-=======
                 )[self.metric.name]
->>>>>>> 06e67de5
 
             all_best = np.argwhere(losses == np.nanmin(losses)).flatten()
             best = self.random_state.choice(all_best)
