--- conflicted
+++ resolved
@@ -120,28 +120,6 @@
         """
         return TabularRegressionPipeline(dataset_properties=dataset_properties)
 
-<<<<<<< HEAD
-    def search(self,
-               optimize_metric: str,
-               X_train: Optional[Union[List, pd.DataFrame, np.ndarray]] = None,
-               y_train: Optional[Union[List, pd.DataFrame, np.ndarray]] = None,
-               X_test: Optional[Union[List, pd.DataFrame, np.ndarray]] = None,
-               y_test: Optional[Union[List, pd.DataFrame, np.ndarray]] = None,
-               dataset_name: Optional[str] = None,
-               budget_type: Optional[str] = None,
-               budget: Optional[float] = None,
-               total_walltime_limit: int = 100,
-               func_eval_time_limit: int = 60,
-               traditional_per_total_budget: float = 0.,
-               memory_limit: Optional[int] = 4096,
-               smac_scenario_args: Optional[Dict[str, Any]] = None,
-               get_smac_object_callback: Optional[Callable] = None,
-               all_supported_metrics: bool = True,
-               precision: int = 32,
-               disable_file_output: List = [],
-               load_models: bool = True,
-               ) -> 'BaseTask':
-=======
     def search(
         self,
         optimize_metric: str,
@@ -165,7 +143,6 @@
         load_models: bool = True,
         portfolio_selection: Optional[str] = None,
     ) -> 'BaseTask':
->>>>>>> 06e67de5
         """
         Search for the best pipeline configuration for the given dataset.
 
@@ -320,11 +297,6 @@
             resampling_strategy_args=self.resampling_strategy_args,
         )
 
-        if traditional_per_total_budget > 0.:
-            self._logger.warning("Tabular regression for now does not support traditional classifiers. "
-                                 "Setting traditional_per_total_budget to 0.")
-            traditional_per_total_budget = 0.
-
         return self._search(
             dataset=self.dataset,
             optimize_metric=optimize_metric,
