import warnings
from typing import Any, Dict, List, Optional, Tuple

from ConfigSpace.configuration_space import Configuration, ConfigurationSpace

import numpy as np

from sklearn.base import RegressorMixin

from autoPyTorch.constants import STRING_TO_TASK_TYPES
from autoPyTorch.pipeline.base_pipeline import BasePipeline
from autoPyTorch.pipeline.components.base_choice import autoPyTorchChoice
from autoPyTorch.pipeline.components.preprocessing.tabular_preprocessing.TabularColumnTransformer import (
    TabularColumnTransformer
)
from autoPyTorch.pipeline.components.preprocessing.tabular_preprocessing.encoding.base_encoder_choice import (
    EncoderChoice
)
from autoPyTorch.pipeline.components.preprocessing.tabular_preprocessing.imputation.SimpleImputer import SimpleImputer
from autoPyTorch.pipeline.components.preprocessing.tabular_preprocessing.scaling.base_scaler_choice import ScalerChoice
from autoPyTorch.pipeline.components.setup.early_preprocessor.EarlyPreprocessing import EarlyPreprocessing
from autoPyTorch.pipeline.components.setup.lr_scheduler.base_scheduler_choice import SchedulerChoice
from autoPyTorch.pipeline.components.setup.network.base_network import NetworkComponent
from autoPyTorch.pipeline.components.setup.network_backbone.base_network_backbone_choice import NetworkBackboneChoice
from autoPyTorch.pipeline.components.setup.network_head.base_network_head_choice import NetworkHeadChoice
from autoPyTorch.pipeline.components.setup.network_initializer.base_network_init_choice import (
    NetworkInitializerChoice
)
from autoPyTorch.pipeline.components.setup.optimizer.base_optimizer_choice import OptimizerChoice
from autoPyTorch.pipeline.components.training.data_loader.feature_data_loader import FeatureDataLoader
from autoPyTorch.pipeline.components.training.trainer.base_trainer_choice import (
    TrainerChoice
)
from autoPyTorch.utils.hyperparameter_search_space_update import HyperparameterSearchSpaceUpdates


class TabularRegressionPipeline(RegressorMixin, BasePipeline):
    """This class is a proof of concept to integrate AutoSklearn Components

    It implements a pipeline, which includes as steps:

        ->One preprocessing step
        ->One neural network

    Contrary to the sklearn API it is not possible to enumerate the
    possible parameters in the __init__ function because we only know the
    available regressors at runtime. For this reason the user must
    specifiy the parameters by passing an instance of
    ConfigSpace.configuration_space.Configuration.


    Args:
        config (Configuration)
            The configuration to evaluate.
        random_state (Optional[RandomState): random_state is the random number generator

    Attributes:
    Examples
    """

    def __init__(self,
                 config: Optional[Configuration] = None,
                 steps: Optional[List[Tuple[str, autoPyTorchChoice]]] = None,
                 dataset_properties: Optional[Dict[str, Any]] = None,
                 include: Optional[Dict[str, Any]] = None,
                 exclude: Optional[Dict[str, Any]] = None,
                 random_state: Optional[np.random.RandomState] = None,
                 init_params: Optional[Dict[str, Any]] = None,
                 search_space_updates: Optional[HyperparameterSearchSpaceUpdates] = None
                 ):
        super().__init__(
            config, steps, dataset_properties, include, exclude,
            random_state, init_params, search_space_updates)

<<<<<<< HEAD
    def fit_transformer(self,
                        X: np.ndarray,
                        y: np.ndarray,
                        fit_params: Optional[Dict[str, Any]] = None
                        ) -> Tuple[np.ndarray, Optional[Dict[str, Any]]]:
        """Fits the pipeline given a training (X,y) pair

        Args:
            X (np.ndarray): features from which to guess targets
            y (np.ndarray): regression targets for this task
            fit_params (Optional[Dict[str, Any]]]): handy communication dictionary,
                so that inter-stages of the pipeline can share information

        Returns:
            np.ndarray: the transformed features
            Optional[Dict[str, Any]]]: A dictionary to share fit informations
                within the pipeline stages
        """

        if fit_params is None:
            fit_params = {}

        X, fit_params = super().fit_transformer(
            X, y, fit_params=fit_params)

        return X, fit_params

=======
>>>>>>> b48b952a
    def score(self, X: np.ndarray, y: np.ndarray, batch_size: Optional[int] = None) -> np.ndarray:
        """Scores the fitted estimator on (X, y)

        Args:
            X (np.ndarray): input to the pipeline, from which to guess targets
            batch_size (Optional[int]): batch_size controls whether the pipeline
                will be called on small chunks of the data. Useful when calling the
                predict method on the whole array X results in a MemoryError.
        Returns:
            np.ndarray: coefficient of determination R^2 of the prediction
        """
        from autoPyTorch.pipeline.components.training.metrics.utils import get_metrics, calculate_score
        metrics = get_metrics(self.dataset_properties, ['r2'])
        y_pred = self.predict(X, batch_size=batch_size)
        r2 = calculate_score(y, y_pred, task_type=STRING_TO_TASK_TYPES[self.dataset_properties['task_type']],
                             metrics=metrics)['r2']
        return r2

    def _get_hyperparameter_search_space(self,
                                         dataset_properties: Dict[str, Any],
                                         include: Optional[Dict[str, Any]] = None,
                                         exclude: Optional[Dict[str, Any]] = None,
                                         ) -> ConfigurationSpace:
        """Create the hyperparameter configuration space.

        For the given steps, and the Choices within that steps,
        this procedure returns a configuration space object to
        explore.

        Args:
            include (Optional[Dict[str, Any]]): what hyper-parameter configurations
                to honor when creating the configuration space
            exclude (Optional[Dict[str, Any]]): what hyper-parameter configurations
                to remove from the configuration space
            dataset_properties (Optional[Dict[str, Union[str, int]]]): Characteristics
                of the dataset to guide the pipeline choices of components

        Returns:
            cs (Configuration): The configuration space describing the TabularRegressionPipeline.
        """
        cs = ConfigurationSpace()

        if dataset_properties is None or not isinstance(dataset_properties, dict):
            if not isinstance(dataset_properties, dict):
                warnings.warn('The given dataset_properties argument contains an illegal value.'
                              'Proceeding with the default value')
            dataset_properties = dict()

        if 'target_type' not in dataset_properties:
            dataset_properties['target_type'] = 'tabular_regression'
        if dataset_properties['target_type'] != 'tabular_regression':
            warnings.warn('Tabular regression is being used, however the target_type'
                          'is not given as "tabular_regression". Overriding it.')
            dataset_properties['target_type'] = 'tabular_regression'
        # get the base search space given this
        # dataset properties. Then overwrite with custom
        # regression requirements
        cs = self._get_base_search_space(
            cs=cs, dataset_properties=dataset_properties,
            exclude=exclude, include=include, pipeline=self.steps)

        # Here we add custom code, like this with this
        # is not a valid configuration

        self.configuration_space = cs
        self.dataset_properties = dataset_properties
        return cs

    def _get_pipeline_steps(self, dataset_properties: Optional[Dict[str, Any]]) -> List[Tuple[str, autoPyTorchChoice]]:
        """
        Defines what steps a pipeline should follow.
        The step itself has choices given via autoPyTorchChoice.

        Returns:
            List[Tuple[str, autoPyTorchChoice]]: list of steps sequentially exercised
                by the pipeline.
        """
        steps = []  # type: List[Tuple[str, autoPyTorchChoice]]

        default_dataset_properties = {'target_type': 'tabular_regression'}
        if dataset_properties is not None:
            default_dataset_properties.update(dataset_properties)

        steps.extend([
            ("imputer", SimpleImputer()),
            ("encoder", EncoderChoice(default_dataset_properties)),
            ("scaler", ScalerChoice(default_dataset_properties)),
            ("tabular_transformer", TabularColumnTransformer()),
            ("preprocessing", EarlyPreprocessing()),
            ("network_backbone", NetworkBackboneChoice(default_dataset_properties)),
            ("network_head", NetworkHeadChoice(default_dataset_properties)),
            ("network", NetworkComponent()),
            ("network_init", NetworkInitializerChoice(default_dataset_properties)),
            ("optimizer", OptimizerChoice(default_dataset_properties)),
            ("lr_scheduler", SchedulerChoice(default_dataset_properties)),
            ("data_loader", FeatureDataLoader()),
            ("trainer", TrainerChoice(default_dataset_properties)),
        ])
        return steps

    def _get_estimator_hyperparameter_name(self) -> str:
        """
        Returns the name of the current estimator.

        Returns:
            str: name of the pipeline type
        """
        return "tabular_regressor"<|MERGE_RESOLUTION|>--- conflicted
+++ resolved
@@ -72,36 +72,6 @@
             config, steps, dataset_properties, include, exclude,
             random_state, init_params, search_space_updates)
 
-<<<<<<< HEAD
-    def fit_transformer(self,
-                        X: np.ndarray,
-                        y: np.ndarray,
-                        fit_params: Optional[Dict[str, Any]] = None
-                        ) -> Tuple[np.ndarray, Optional[Dict[str, Any]]]:
-        """Fits the pipeline given a training (X,y) pair
-
-        Args:
-            X (np.ndarray): features from which to guess targets
-            y (np.ndarray): regression targets for this task
-            fit_params (Optional[Dict[str, Any]]]): handy communication dictionary,
-                so that inter-stages of the pipeline can share information
-
-        Returns:
-            np.ndarray: the transformed features
-            Optional[Dict[str, Any]]]: A dictionary to share fit informations
-                within the pipeline stages
-        """
-
-        if fit_params is None:
-            fit_params = {}
-
-        X, fit_params = super().fit_transformer(
-            X, y, fit_params=fit_params)
-
-        return X, fit_params
-
-=======
->>>>>>> b48b952a
     def score(self, X: np.ndarray, y: np.ndarray, batch_size: Optional[int] = None) -> np.ndarray:
         """Scores the fitted estimator on (X, y)
 
