import copy
import warnings
from typing import Any, Dict, List, Optional, Tuple

from ConfigSpace.configuration_space import Configuration, ConfigurationSpace
from ConfigSpace.forbidden import ForbiddenAndConjunction, ForbiddenEqualsClause

import numpy as np

from sklearn.base import RegressorMixin

from autoPyTorch.constants import STRING_TO_TASK_TYPES
from autoPyTorch.pipeline.base_pipeline import BasePipeline
from autoPyTorch.pipeline.components.base_choice import autoPyTorchChoice
from autoPyTorch.pipeline.components.preprocessing.tabular_preprocessing.TabularColumnTransformer import (
    TabularColumnTransformer
)
from autoPyTorch.pipeline.components.preprocessing.tabular_preprocessing.encoding.base_encoder_choice import (
    EncoderChoice
)
from autoPyTorch.pipeline.components.preprocessing.tabular_preprocessing.imputation.SimpleImputer import SimpleImputer
from autoPyTorch.pipeline.components.preprocessing.tabular_preprocessing.scaling.base_scaler_choice import ScalerChoice
from autoPyTorch.pipeline.components.setup.early_preprocessor.EarlyPreprocessing import EarlyPreprocessing
from autoPyTorch.pipeline.components.setup.lr_scheduler.base_scheduler_choice import SchedulerChoice
from autoPyTorch.pipeline.components.setup.network.base_network import NetworkComponent
from autoPyTorch.pipeline.components.setup.network_backbone.base_network_backbone_choice import NetworkBackboneChoice
from autoPyTorch.pipeline.components.setup.network_embedding.base_network_embedding_choice import NetworkEmbeddingChoice
from autoPyTorch.pipeline.components.setup.network_head.base_network_head_choice import NetworkHeadChoice
from autoPyTorch.pipeline.components.setup.network_initializer.base_network_init_choice import (
    NetworkInitializerChoice
)
from autoPyTorch.pipeline.components.setup.optimizer.base_optimizer_choice import OptimizerChoice
from autoPyTorch.pipeline.components.training.data_loader.feature_data_loader import FeatureDataLoader
from autoPyTorch.pipeline.components.training.trainer.base_trainer_choice import (
    TrainerChoice
)
from autoPyTorch.utils.hyperparameter_search_space_update import HyperparameterSearchSpaceUpdates


class TabularRegressionPipeline(RegressorMixin, BasePipeline):
    """This class is a proof of concept to integrate AutoPyTorch Components

    It implements a pipeline, which includes as steps:

        ->One preprocessing step
        ->One neural network

    Contrary to the sklearn API it is not possible to enumerate the
    possible parameters in the __init__ function because we only know the
    available regressors at runtime. For this reason the user must
    specifiy the parameters by passing an instance of
    ConfigSpace.configuration_space.Configuration.


    Args:
        config (Configuration)
            The configuration to evaluate.
        random_state (Optional[RandomState): random_state is the random number generator

    Attributes:
    Examples
    """

    def __init__(self,
                 config: Optional[Configuration] = None,
                 steps: Optional[List[Tuple[str, autoPyTorchChoice]]] = None,
                 dataset_properties: Optional[Dict[str, Any]] = None,
                 include: Optional[Dict[str, Any]] = None,
                 exclude: Optional[Dict[str, Any]] = None,
                 random_state: Optional[np.random.RandomState] = None,
                 init_params: Optional[Dict[str, Any]] = None,
                 search_space_updates: Optional[HyperparameterSearchSpaceUpdates] = None
                 ):
        super().__init__(
            config, steps, dataset_properties, include, exclude,
            random_state, init_params, search_space_updates)

    def score(self, X: np.ndarray, y: np.ndarray, batch_size: Optional[int] = None) -> np.ndarray:
        """Scores the fitted estimator on (X, y)

        Args:
            X (np.ndarray): input to the pipeline, from which to guess targets
            batch_size (Optional[int]): batch_size controls whether the pipeline
                will be called on small chunks of the data. Useful when calling the
                predict method on the whole array X results in a MemoryError.
        Returns:
            np.ndarray: coefficient of determination R^2 of the prediction
        """
        from autoPyTorch.pipeline.components.training.metrics.utils import get_metrics, calculate_score
        metrics = get_metrics(self.dataset_properties, ['r2'])
        y_pred = self.predict(X, batch_size=batch_size)
        r2 = calculate_score(y, y_pred, task_type=STRING_TO_TASK_TYPES[self.dataset_properties['task_type']],
                             metrics=metrics)['r2']
        return r2

<<<<<<< HEAD
    def _get_hyperparameter_search_space(self,
                                         dataset_properties: Dict[str, Any],
                                         include: Optional[Dict[str, Any]] = None,
                                         exclude: Optional[Dict[str, Any]] = None,
                                         ) -> ConfigurationSpace:
=======
    def _get_hyperparameter_search_space(
        self,
        dataset_properties: Dict[str, Any],
        include: Optional[Dict[str, Any]] = None,
        exclude: Optional[Dict[str, Any]] = None,
    ) -> ConfigurationSpace:
>>>>>>> 761fb75f
        """Create the hyperparameter configuration space.

        For the given steps, and the Choices within that steps,
        this procedure returns a configuration space object to
        explore.

        Args:
            include (Optional[Dict[str, Any]]): what hyper-parameter configurations
                to honor when creating the configuration space
            exclude (Optional[Dict[str, Any]]): what hyper-parameter configurations
                to remove from the configuration space
            dataset_properties (Optional[Dict[str, Union[str, int]]]): Characteristics
                of the dataset to guide the pipeline choices of components

        Returns:
            cs (Configuration): The configuration space describing the TabularRegressionPipeline.
        """
        cs = ConfigurationSpace()

        if dataset_properties is None or not isinstance(dataset_properties, dict):
            if not isinstance(dataset_properties, dict):
                warnings.warn('The given dataset_properties argument contains an illegal value.'
                              'Proceeding with the default value')
            dataset_properties = dict()

        if 'target_type' not in dataset_properties:
            dataset_properties['target_type'] = 'tabular_regression'
        if dataset_properties['target_type'] != 'tabular_regression':
            warnings.warn('Tabular regression is being used, however the target_type'
                          'is not given as "tabular_regression". Overriding it.')
            dataset_properties['target_type'] = 'tabular_regression'
        # get the base search space given this
        # dataset properties. Then overwrite with custom
        # regression requirements
        cs = self._get_base_search_space(
            cs=cs, dataset_properties=dataset_properties,
            exclude=exclude, include=include, pipeline=self.steps)

        # Here we add custom code, like this with this
        # is not a valid configuration
        # Learned Entity Embedding is only valid when encoder is one hot encoder
        if 'network_embedding' in self.named_steps.keys() and 'encoder' in self.named_steps.keys():
            embeddings = cs.get_hyperparameter('network_embedding:__choice__').choices
            if 'LearnedEntityEmbedding' in embeddings:
                encoders = cs.get_hyperparameter('encoder:__choice__').choices
                default = cs.get_hyperparameter('network_embedding:__choice__').default_value
                possible_default_embeddings = copy.copy(list(embeddings))
                del possible_default_embeddings[possible_default_embeddings.index(default)]

                for encoder in encoders:
                    if encoder == 'OneHotEncoder':
                        continue
                    while True:
                        try:
                            cs.add_forbidden_clause(ForbiddenAndConjunction(
                                ForbiddenEqualsClause(cs.get_hyperparameter(
                                    'network_embedding:__choice__'), 'LearnedEntityEmbedding'),
                                ForbiddenEqualsClause(cs.get_hyperparameter('encoder:__choice__'), encoder)
                            ))
                            break
                        except ValueError:
                            # change the default and try again
                            try:
                                default = possible_default_embeddings.pop()
                            except IndexError:
                                raise ValueError("Cannot find a legal default configuration")
                            cs.get_hyperparameter('network_embedding:__choice__').default_value = default

        self.configuration_space = cs
        self.dataset_properties = dataset_properties
        return cs

    def _get_pipeline_steps(self, dataset_properties: Optional[Dict[str, Any]]) -> List[Tuple[str, autoPyTorchChoice]]:
        """
        Defines what steps a pipeline should follow.
        The step itself has choices given via autoPyTorchChoice.

        Returns:
            List[Tuple[str, autoPyTorchChoice]]: list of steps sequentially exercised
                by the pipeline.
        """
        steps = []  # type: List[Tuple[str, autoPyTorchChoice]]

        default_dataset_properties = {'target_type': 'tabular_regression'}
        if dataset_properties is not None:
            default_dataset_properties.update(dataset_properties)

        steps.extend([
            ("imputer", SimpleImputer()),
            ("encoder", EncoderChoice(default_dataset_properties)),
            ("scaler", ScalerChoice(default_dataset_properties)),
            ("tabular_transformer", TabularColumnTransformer()),
            ("preprocessing", EarlyPreprocessing()),
            ("network_embedding", NetworkEmbeddingChoice(default_dataset_properties)),
            ("network_backbone", NetworkBackboneChoice(default_dataset_properties)),
            ("network_head", NetworkHeadChoice(default_dataset_properties)),
            ("network", NetworkComponent()),
            ("network_init", NetworkInitializerChoice(default_dataset_properties)),
            ("optimizer", OptimizerChoice(default_dataset_properties)),
            ("lr_scheduler", SchedulerChoice(default_dataset_properties)),
            ("data_loader", FeatureDataLoader()),
            ("trainer", TrainerChoice(default_dataset_properties)),
        ])
        return steps

    def _get_estimator_hyperparameter_name(self) -> str:
        """
        Returns the name of the current estimator.

        Returns:
            str: name of the pipeline type
        """
        return "tabular_regressor"<|MERGE_RESOLUTION|>--- conflicted
+++ resolved
@@ -93,20 +93,11 @@
                              metrics=metrics)['r2']
         return r2
 
-<<<<<<< HEAD
     def _get_hyperparameter_search_space(self,
                                          dataset_properties: Dict[str, Any],
                                          include: Optional[Dict[str, Any]] = None,
                                          exclude: Optional[Dict[str, Any]] = None,
                                          ) -> ConfigurationSpace:
-=======
-    def _get_hyperparameter_search_space(
-        self,
-        dataset_properties: Dict[str, Any],
-        include: Optional[Dict[str, Any]] = None,
-        exclude: Optional[Dict[str, Any]] = None,
-    ) -> ConfigurationSpace:
->>>>>>> 761fb75f
         """Create the hyperparameter configuration space.
 
         For the given steps, and the Choices within that steps,
