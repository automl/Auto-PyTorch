import warnings
from typing import Any, Dict, List, Optional, Tuple

from ConfigSpace.configuration_space import Configuration, ConfigurationSpace

import numpy as np

import sklearn.preprocessing
from sklearn.base import ClassifierMixin

from autoPyTorch.pipeline.base_pipeline import BasePipeline
from autoPyTorch.pipeline.components.base_choice import autoPyTorchChoice
from autoPyTorch.pipeline.components.preprocessing.tabular_preprocessing.TabularColumnTransformer import (
    TabularColumnTransformer
)
from autoPyTorch.pipeline.components.preprocessing.tabular_preprocessing.encoding.base_encoder_choice import (
    EncoderChoice
)
from autoPyTorch.pipeline.components.preprocessing.tabular_preprocessing.feature_preprocessing. \
    base_feature_preprocessor_choice import FeatureProprocessorChoice
from autoPyTorch.pipeline.components.preprocessing.tabular_preprocessing.imputation.SimpleImputer import SimpleImputer
from autoPyTorch.pipeline.components.preprocessing.tabular_preprocessing.scaling.base_scaler_choice import ScalerChoice
from autoPyTorch.pipeline.components.setup.early_preprocessor.EarlyPreprocessing import EarlyPreprocessing
from autoPyTorch.pipeline.components.setup.lr_scheduler.base_scheduler_choice import SchedulerChoice
from autoPyTorch.pipeline.components.setup.network.base_network import NetworkComponent
from autoPyTorch.pipeline.components.setup.network_backbone.base_network_backbone_choice import NetworkBackboneChoice
from autoPyTorch.pipeline.components.setup.network_head.base_network_head_choice import NetworkHeadChoice
from autoPyTorch.pipeline.components.setup.network_initializer.base_network_init_choice import (
    NetworkInitializerChoice
)
from autoPyTorch.pipeline.components.setup.optimizer.base_optimizer_choice import OptimizerChoice
from autoPyTorch.pipeline.components.training.data_loader.feature_data_loader import FeatureDataLoader
from autoPyTorch.pipeline.components.training.trainer.base_trainer_choice import (
    TrainerChoice
)
from autoPyTorch.utils.hyperparameter_search_space_update import HyperparameterSearchSpaceUpdates


class TabularClassificationPipeline(ClassifierMixin, BasePipeline):
    """This class is a proof of concept to integrate AutoSklearn Components

    It implements a pipeline, which includes as steps:

        ->One preprocessing step
        ->One neural network

    Contrary to the sklearn API it is not possible to enumerate the
    possible parameters in the __init__ function because we only know the
    available classifiers at runtime. For this reason the user must
    specifiy the parameters by passing an instance of
    ConfigSpace.configuration_space.Configuration.


    Args:
        config (Configuration)
            The configuration to evaluate.
        random_state (Optional[RandomState): random_state is the random number generator

    Attributes:
    Examples
    """

<<<<<<< HEAD
    def __init__(self,
                 config: Optional[Configuration] = None,
                 steps: Optional[List[Tuple[str, autoPyTorchChoice]]] = None,
                 dataset_properties: Optional[Dict[str, Any]] = None,
                 include: Optional[Dict[str, Any]] = None,
                 exclude: Optional[Dict[str, Any]] = None,
                 random_state: Optional[np.random.RandomState] = None,
                 init_params: Optional[Dict[str, Any]] = None,
                 search_space_updates: Optional[HyperparameterSearchSpaceUpdates] = None
                 ):
=======
    def __init__(
            self,
            config: Optional[Configuration] = None,
            steps: Optional[List[Tuple[str, autoPyTorchChoice]]] = None,
            dataset_properties: Optional[Dict[str, Any]] = None,
            include: Optional[Dict[str, Any]] = None,
            exclude: Optional[Dict[str, Any]] = None,
            random_state: Optional[np.random.RandomState] = None,
            init_params: Optional[Dict[str, Any]] = None,
            search_space_updates: Optional[HyperparameterSearchSpaceUpdates] = None
    ):
>>>>>>> d33388bd
        super().__init__(
            config, steps, dataset_properties, include, exclude,
            random_state, init_params, search_space_updates)

<<<<<<< HEAD
    def fit_transformer(self,
                        X: np.ndarray,
                        y: np.ndarray,
                        fit_params: Optional[Dict[str, Any]] = None
                        ) -> Tuple[np.ndarray, Optional[Dict[str, Any]]]:
=======
    def fit_transformer(
            self,
            X: np.ndarray,
            y: np.ndarray,
            fit_params: Optional[Dict[str, Any]] = None
    ) -> Tuple[np.ndarray, Optional[Dict[str, Any]]]:
>>>>>>> d33388bd
        """Fits the pipeline given a training (X,y) pair

        Args:
            X (np.ndarray): features from which to guess targets
            y (np.ndarray): classification targets for this task
            fit_params (Optional[Dict[str, Any]]]): handy communication dictionary,
                so that inter-stages of the pipeline can share information

        Returns:
            np.ndarray: the transformed features
            Optional[Dict[str, Any]]]: A dictionary to share fit informations
                within the pipeline stages
        """

        if fit_params is None:
            fit_params = {}

        X, fit_params = super().fit_transformer(
            X, y, fit_params=fit_params)

        return X, fit_params

    def _predict_proba(self, X: np.ndarray) -> np.ndarray:
        # Pre-process X
        loader = self.named_steps['data_loader'].get_loader(X=X)
        pred = self.named_steps['network'].predict(loader)
        if self.dataset_properties['output_shape'] == 1:
            proba = pred[:, :self.dataset_properties['num_classes']]
            normalizer = proba.sum(axis=1)[:, np.newaxis]
            normalizer[normalizer == 0.0] = 1.0
            proba /= normalizer

            return proba

        else:
            all_proba = []

            for k in range(self.dataset_properties['output_shape']):
                proba_k = pred[:, k, :self.dataset_properties['num_classes'][k]]
                normalizer = proba_k.sum(axis=1)[:, np.newaxis]
                normalizer[normalizer == 0.0] = 1.0
                proba_k /= normalizer
                all_proba.append(proba_k)

            return all_proba

    def predict_proba(self, X: np.ndarray, batch_size: Optional[int] = None) -> np.ndarray:
        """predict_proba.

        Args:
            X (np.ndarray): input to the pipeline, from which to guess targets
            batch_size (Optional[int]): batch_size controls whether the pipeline
                will be called on small chunks of the data. Useful when calling the
                predict method on the whole array X results in a MemoryError.
        Returns:
            np.ndarray: Probabilities of the target being certain class
        """
        if batch_size is None:
            y = self._predict_proba(X)

        else:
            if not isinstance(batch_size, int):
                raise ValueError("Argument 'batch_size' must be of type int, "
                                 "but is '%s'" % type(batch_size))
            if batch_size <= 0:
                raise ValueError("Argument 'batch_size' must be positive, "
                                 "but is %d" % batch_size)

            else:
                # Probe for the target array dimensions
                target = self.predict_proba(X[0:2].copy())

                y = np.zeros((X.shape[0], target.shape[1]),
                             dtype=np.float32)

                for k in range(max(1, int(np.ceil(float(X.shape[0]) / batch_size)))):
                    batch_from = k * batch_size
                    batch_to = min([(k + 1) * batch_size, X.shape[0]])
                    pred_prob = self.predict_proba(X[batch_from:batch_to], batch_size=None)
                    y[batch_from:batch_to] = pred_prob.astype(np.float32)

        # Neural networks might not be fit to produce a [0-1] output
        # For instance, after small number of epochs.
        y = np.clip(y, 0, 1)
        y = sklearn.preprocessing.normalize(y, axis=1, norm='l1')

        return y

    def _get_hyperparameter_search_space(self,
                                         dataset_properties: Dict[str, Any],
                                         include: Optional[Dict[str, Any]] = None,
                                         exclude: Optional[Dict[str, Any]] = None,
                                         ) -> ConfigurationSpace:
        """Create the hyperparameter configuration space.

        For the given steps, and the Choices within that steps,
        this procedure returns a configuration space object to
        explore.

        Args:
            include (Optional[Dict[str, Any]]): what hyper-parameter configurations
                to honor when creating the configuration space
            exclude (Optional[Dict[str, Any]]): what hyper-parameter configurations
                to remove from the configuration space
            dataset_properties (Optional[Dict[str, Union[str, int]]]): Characteristics
                of the dataset to guide the pipeline choices of components

        Returns:
            cs (Configuration): The configuration space describing
                the SimpleRegressionClassifier.
        """
        cs = ConfigurationSpace()

        if dataset_properties is None or not isinstance(dataset_properties, dict):
            if not isinstance(dataset_properties, dict):
                warnings.warn('The given dataset_properties argument contains an illegal value.'
                              'Proceeding with the default value')
            dataset_properties = dict()

        if 'target_type' not in dataset_properties:
            dataset_properties['target_type'] = 'tabular_classification'
        if dataset_properties['target_type'] != 'tabular_classification':
            warnings.warn('Tabular classification is being used, however the target_type'
                          'is not given as "tabular_classification". Overriding it.')
            dataset_properties['target_type'] = 'tabular_classification'
        # get the base search space given this
        # dataset properties. Then overwrite with custom
        # classification requirements
        cs = self._get_base_search_space(
            cs=cs, dataset_properties=dataset_properties,
            exclude=exclude, include=include, pipeline=self.steps)

        # Here we add custom code, like this with this
        # is not a valid configuration

        self.configuration_space = cs
        self.dataset_properties = dataset_properties
        return cs

    def _get_pipeline_steps(self, dataset_properties: Optional[Dict[str, Any]],
                            ) -> List[Tuple[str, autoPyTorchChoice]]:
        """
        Defines what steps a pipeline should follow.
        The step itself has choices given via autoPyTorchChoice.

        Returns:
            List[Tuple[str, autoPyTorchChoice]]: list of steps sequentially exercised
                by the pipeline.
        """
        steps = []  # type: List[Tuple[str, autoPyTorchChoice]]

        default_dataset_properties = {'target_type': 'tabular_classification'}
        if dataset_properties is not None:
            default_dataset_properties.update(dataset_properties)

        steps.extend([
            ("imputer", SimpleImputer()),
            ("encoder", EncoderChoice(default_dataset_properties)),
            ("scaler", ScalerChoice(default_dataset_properties)),
            ("feature_preprocessor", FeatureProprocessorChoice(default_dataset_properties)),
            ("tabular_transformer", TabularColumnTransformer()),
            ("preprocessing", EarlyPreprocessing()),
            ("network_backbone", NetworkBackboneChoice(default_dataset_properties)),
            ("network_head", NetworkHeadChoice(default_dataset_properties)),
            ("network", NetworkComponent()),
            ("network_init", NetworkInitializerChoice(default_dataset_properties)),
            ("optimizer", OptimizerChoice(default_dataset_properties)),
            ("lr_scheduler", SchedulerChoice(default_dataset_properties)),
            ("data_loader", FeatureDataLoader()),
            ("trainer", TrainerChoice(default_dataset_properties)),
        ])
        return steps

    def _get_estimator_hyperparameter_name(self) -> str:
        """
        Returns the name of the current estimator.

        Returns:
            str: name of the pipeline type
        """
        return "tabular_classifier"<|MERGE_RESOLUTION|>--- conflicted
+++ resolved
@@ -60,7 +60,6 @@
     Examples
     """
 
-<<<<<<< HEAD
     def __init__(self,
                  config: Optional[Configuration] = None,
                  steps: Optional[List[Tuple[str, autoPyTorchChoice]]] = None,
@@ -71,37 +70,15 @@
                  init_params: Optional[Dict[str, Any]] = None,
                  search_space_updates: Optional[HyperparameterSearchSpaceUpdates] = None
                  ):
-=======
-    def __init__(
-            self,
-            config: Optional[Configuration] = None,
-            steps: Optional[List[Tuple[str, autoPyTorchChoice]]] = None,
-            dataset_properties: Optional[Dict[str, Any]] = None,
-            include: Optional[Dict[str, Any]] = None,
-            exclude: Optional[Dict[str, Any]] = None,
-            random_state: Optional[np.random.RandomState] = None,
-            init_params: Optional[Dict[str, Any]] = None,
-            search_space_updates: Optional[HyperparameterSearchSpaceUpdates] = None
-    ):
->>>>>>> d33388bd
         super().__init__(
             config, steps, dataset_properties, include, exclude,
             random_state, init_params, search_space_updates)
 
-<<<<<<< HEAD
     def fit_transformer(self,
                         X: np.ndarray,
                         y: np.ndarray,
                         fit_params: Optional[Dict[str, Any]] = None
                         ) -> Tuple[np.ndarray, Optional[Dict[str, Any]]]:
-=======
-    def fit_transformer(
-            self,
-            X: np.ndarray,
-            y: np.ndarray,
-            fit_params: Optional[Dict[str, Any]] = None
-    ) -> Tuple[np.ndarray, Optional[Dict[str, Any]]]:
->>>>>>> d33388bd
         """Fits the pipeline given a training (X,y) pair
 
         Args:
