--- conflicted
+++ resolved
@@ -63,7 +63,6 @@
     Examples
     """
 
-<<<<<<< HEAD
     def __init__(self,
                  config: Optional[Configuration] = None,
                  steps: Optional[List[Tuple[str, autoPyTorchChoice]]] = None,
@@ -74,19 +73,6 @@
                  init_params: Optional[Dict[str, Any]] = None,
                  search_space_updates: Optional[HyperparameterSearchSpaceUpdates] = None
                  ):
-=======
-    def __init__(
-        self,
-        config: Optional[Configuration] = None,
-        steps: Optional[List[Tuple[str, autoPyTorchChoice]]] = None,
-        dataset_properties: Optional[Dict[str, Any]] = None,
-        include: Optional[Dict[str, Any]] = None,
-        exclude: Optional[Dict[str, Any]] = None,
-        random_state: Optional[np.random.RandomState] = None,
-        init_params: Optional[Dict[str, Any]] = None,
-        search_space_updates: Optional[HyperparameterSearchSpaceUpdates] = None
-    ):
->>>>>>> 761fb75f
         super().__init__(
             config, steps, dataset_properties, include, exclude,
             random_state, init_params, search_space_updates)
@@ -157,20 +143,11 @@
 
         return y
 
-<<<<<<< HEAD
     def _get_hyperparameter_search_space(self,
                                          dataset_properties: Dict[str, Any],
                                          include: Optional[Dict[str, Any]] = None,
                                          exclude: Optional[Dict[str, Any]] = None,
                                          ) -> ConfigurationSpace:
-=======
-    def _get_hyperparameter_search_space(
-        self,
-        dataset_properties: Dict[str, Any],
-        include: Optional[Dict[str, Any]] = None,
-        exclude: Optional[Dict[str, Any]] = None,
-    ) -> ConfigurationSpace:
->>>>>>> 761fb75f
         """Create the hyperparameter configuration space.
 
         For the given steps, and the Choices within that steps,
