--- conflicted
+++ resolved
@@ -10,10 +10,8 @@
 from torch.optim.lr_scheduler import _LRScheduler
 from torch.utils.tensorboard.writer import SummaryWriter
 
-<<<<<<< HEAD
-=======
+
 from autoPyTorch.constants import REGRESSION_TASKS
->>>>>>> dce6a5c1
 from autoPyTorch.pipeline.components.training.base_training import autoPyTorchTrainingComponent
 from autoPyTorch.pipeline.components.training.metrics.utils import calculate_score
 from autoPyTorch.utils.implementations import get_loss_weight_strategy
@@ -193,27 +191,12 @@
         self.metrics = metrics
 
         # Weights for the loss function
-        weights = None
-<<<<<<< HEAD
         kwargs = {}
         if self.weighted_loss:
             kwargs = self.get_class_weights(criterion, labels)
 
-        criterion = criterion(**kwargs) if weights is not None else criterion()
-=======
-        kwargs: Dict[str, Any] = {}
-        # if self.weighted_loss:
-        #     weights = self.get_class_weights(output_type, labels)
-        #     if output_type == BINARY:
-        #         kwargs['pos_weight'] = weights
-        #         pass
-        #     else:
-        #         kwargs['weight'] = weights
->>>>>>> dce6a5c1
-
         # Setup the loss function
-        self.criterion = criterion(**kwargs) if weights is not None else criterion()
-
+        self.criterion = criterion(**kwargs)
         # setup the model
         self.model = model.to(device)
 
@@ -399,16 +382,11 @@
         strategy = get_loss_weight_strategy(criterion)
         weights = strategy(y=labels)
         weights = torch.from_numpy(weights)
-<<<<<<< HEAD
-        weights = weights.type(torch.FloatTensor).to(self.device)
+        weights = weights.float().to(self.device)
         if criterion.__name__ == 'BCEWithLogitsLoss':
             return {'pos_weight': weights}
         else:
             return {'weight': weights}
-=======
-        weights = weights.float().to(self.device)
-        return weights
->>>>>>> dce6a5c1
 
     def data_preparation(self, X: np.ndarray, y: np.ndarray,
                          ) -> Tuple[np.ndarray, Dict[str, np.ndarray]]:
