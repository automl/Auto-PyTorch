--- conflicted
+++ resolved
@@ -124,21 +124,18 @@
         # If we compute for optimization, prefer the performance
         # metric to the loss
         if self.optimize_metric is not None:
-<<<<<<< HEAD
+
+
+            metrics_type = f"{split_type}_metrics"
             if self.optimize_metric in CLASSIFICATION_METRICS:
                 scorer = CLASSIFICATION_METRICS[self.optimize_metric]
             elif self.optimize_metric in REGRESSION_METRICS:
                 scorer = REGRESSION_METRICS[self.optimize_metric]
+            elif self.optimize_metric in FORECASTING_METRICS:
+                scorer = FORECASTING_METRICS[self.optimize_metric]
             else:
-                scorer = FORECASTING_METRICS[self.optimize_metric]
-=======
-            metrics_type = f"{split_type}_metrics"
-            scorer = CLASSIFICATION_METRICS[
-                self.optimize_metric
-            ] if self.optimize_metric in CLASSIFICATION_METRICS else REGRESSION_METRICS[
-                self.optimize_metric
-            ]
->>>>>>> bdd3fa81
+                raise NotImplementedError(f"Unsupported optimizer metric: {self.optimize_metric}")
+
             # Some metrics maximize, other minimize!
             opt_func = np.argmax if scorer._sign > 0 else np.argmin
             return int(opt_func(
