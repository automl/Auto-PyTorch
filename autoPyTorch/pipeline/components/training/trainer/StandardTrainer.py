import typing

from ConfigSpace.configuration_space import ConfigurationSpace
from ConfigSpace.hyperparameters import CategoricalHyperparameter

import numpy as np

from autoPyTorch.constants import CLASSIFICATION_TASKS, STRING_TO_TASK_TYPES
from autoPyTorch.pipeline.components.training.trainer.base_trainer import BaseTrainerComponent


class StandardTrainer(BaseTrainerComponent):
    def __init__(self, weighted_loss: bool = False,
                 random_state: typing.Optional[np.random.RandomState] = None):
        """
        This class handles the training of a network for a single given epoch.

        Args:
            weighted_loss (bool): whether to use weighted loss

        """
        super().__init__(random_state=random_state)
        self.weighted_loss = weighted_loss

    def data_preparation(self, X: np.ndarray, y: np.ndarray,
                         ) -> typing.Tuple[np.ndarray, typing.Dict[str, np.ndarray]]:
        """
        Depending on the trainer choice, data fed to the network might be pre-processed
        on a different way. That is, in standard training we provide the data to the
        network as we receive it to the loader. Some regularization techniques, like mixup
        alter the data.

        Args:
            X (np.ndarray): The batch training features
            y (np.ndarray): The batch training labels

        Returns:
            np.ndarray: that processes data
            typing.Dict[str, np.ndarray]: arguments to the criterion function
        """
        return X, {'y_a': y}

    def criterion_preparation(self, y_a: np.ndarray, y_b: np.ndarray = None, lam: float = 1.0
                              ) -> typing.Callable:
        return lambda criterion, pred: criterion(pred, y_a)

    @staticmethod
    def get_properties(dataset_properties: typing.Optional[typing.Dict[str, typing.Any]] = None
                       ) -> typing.Dict[str, str]:
        return {
            'shortname': 'StandardTrainer',
            'name': 'StandardTrainer',
        }

    @staticmethod
    def get_hyperparameter_search_space(dataset_properties: typing.Optional[typing.Dict] = None,
                                        weighted_loss: typing.Tuple[typing.Tuple, bool] = ((True, False), True)
                                        ) -> ConfigurationSpace:
        weighted_loss = CategoricalHyperparameter("weighted_loss", choices=weighted_loss[0],
                                                  default_value=weighted_loss[1])
        cs = ConfigurationSpace()
        if dataset_properties is not None:
<<<<<<< HEAD
            if STRING_TO_TASK_TYPES[dataset_properties['task_type']] not in CLASSIFICATION_TASKS:
                cs.add_hyperparameters([weighted_loss])
=======
            if STRING_TO_TASK_TYPES[dataset_properties['task_type']] in CLASSIFICATION_TASKS:
                weighted_loss = CategoricalHyperparameter("weighted_loss",
                                                          choices=weighted_loss[0],
                                                          default_value=weighted_loss[1])
                cs.add_hyperparameter(weighted_loss)
>>>>>>> dce6a5c1

        return cs<|MERGE_RESOLUTION|>--- conflicted
+++ resolved
@@ -60,15 +60,10 @@
                                                   default_value=weighted_loss[1])
         cs = ConfigurationSpace()
         if dataset_properties is not None:
-<<<<<<< HEAD
-            if STRING_TO_TASK_TYPES[dataset_properties['task_type']] not in CLASSIFICATION_TASKS:
-                cs.add_hyperparameters([weighted_loss])
-=======
             if STRING_TO_TASK_TYPES[dataset_properties['task_type']] in CLASSIFICATION_TASKS:
                 weighted_loss = CategoricalHyperparameter("weighted_loss",
                                                           choices=weighted_loss[0],
                                                           default_value=weighted_loss[1])
                 cs.add_hyperparameter(weighted_loss)
->>>>>>> dce6a5c1
 
         return cs