--- conflicted
+++ resolved
@@ -66,21 +66,6 @@
                          random_state=random_state)
         self.run_summary: Optional[RunSummary] = None
         self.writer: Optional[SummaryWriter] = None
-<<<<<<< HEAD
-=======
-        self.early_stopping_split_type: Optional[str] = None
-        self._fit_requirements: Optional[List[FitRequirement]] = [
-            FitRequirement("lr_scheduler", (_LRScheduler,), user_defined=False, dataset_property=False),
-            FitRequirement("num_run", (int,), user_defined=False, dataset_property=False),
-            FitRequirement(
-                "optimizer", (Optimizer,), user_defined=False, dataset_property=False),
-            FitRequirement("train_data_loader",
-                           (torch.utils.data.DataLoader,),
-                           user_defined=False, dataset_property=False),
-            FitRequirement("val_data_loader",
-                           (torch.utils.data.DataLoader,),
-                           user_defined=False, dataset_property=False)]
->>>>>>> bdd3fa81
         self.checkpoint_dir: Optional[str] = None
 
     @property
@@ -243,68 +228,6 @@
             metrics.extend(get_metrics(dataset_properties=X['dataset_properties'], names=X['additional_metrics']))
         if 'optimize_metric' in X and X['optimize_metric'] not in [m.name for m in metrics]:
             metrics.extend(get_metrics(dataset_properties=X['dataset_properties'], names=[X['optimize_metric']]))
-
-        additional_losses = X['additional_losses'] if 'additional_losses' in X else None
-        self.choice.prepare(
-            model=X['network'],
-            metrics=metrics,
-            criterion=get_loss(X['dataset_properties'],
-                               name=additional_losses),
-            budget_tracker=self.budget_tracker,
-            optimizer=X['optimizer'],
-            device=get_device_from_fit_dictionary(X),
-            metrics_during_training=X['metrics_during_training'],
-            scheduler=X['lr_scheduler'],
-            task_type=STRING_TO_TASK_TYPES[X['dataset_properties']['task_type']],
-            labels=X['y_train'][X['backend'].load_datamanager().splits[X['split_id']][0]],
-            step_interval=X['step_interval'],
-        )
-
-    def get_budget_tracker(self, X):
-        return BudgetTracker(
-            budget_type=X['budget_type'],
-            max_runtime=X['runtime'] if 'runtime' in X else None,
-            max_epochs=X['epochs'] if 'epochs' in X else None,
-        )
-
-    def _fit(self, X: Dict[str, Any], y: Any = None, **kwargs: Any) -> 'TrainerChoice':
-        """
-        Fits a component by using an input dictionary with pre-requisites
-
-        Args:
-            X (X: Dict[str, Any]): Dependencies needed by current component to perform fit
-            y (Any): not used. To comply with sklearn API
-
-        Returns:
-            A instance of self
-        """
-
-        # Comply with mypy
-        # Notice that choice here stands for the component choice framework,
-        # where we dynamically build the configuration space by selecting the available
-        # component choices. In this case, is what trainer choices are available
-        assert self.choice is not None
-
-        # Setup a Logger and other logging support
-        # Writer is not pickable -- make sure it is not saved in self
-        writer = None
-        if 'use_tensorboard_logger' in X and X['use_tensorboard_logger']:
-            writer = SummaryWriter(log_dir=X['backend'].temporary_directory)
-
-        if X["torch_num_threads"] > 0:
-            torch.set_num_threads(X["torch_num_threads"])
-
-        self.budget_tracker = self.get_budget_tracker(X)
-
-<<<<<<< HEAD
-        self.prepare_trainer(X)
-=======
-        # Support additional user metrics
-        metrics = get_metrics(dataset_properties=X['dataset_properties'])
-        if 'additional_metrics' in X:
-            metrics.extend(get_metrics(dataset_properties=X['dataset_properties'], names=X['additional_metrics']))
-        if 'optimize_metric' in X and X['optimize_metric'] not in [m.name for m in metrics]:
-            metrics.extend(get_metrics(dataset_properties=X['dataset_properties'], names=[X['optimize_metric']]))
         additional_losses = X['additional_losses'] if 'additional_losses' in X else None
 
         labels = self._get_train_label(X)
@@ -323,7 +246,45 @@
             labels=labels,
             step_interval=X['step_interval']
         )
->>>>>>> bdd3fa81
+
+    def get_budget_tracker(self, X):
+        return BudgetTracker(
+            budget_type=X['budget_type'],
+            max_runtime=X['runtime'] if 'runtime' in X else None,
+            max_epochs=X['epochs'] if 'epochs' in X else None,
+        )
+
+    def _fit(self, X: Dict[str, Any], y: Any = None, **kwargs: Any) -> 'TrainerChoice':
+        """
+        Fits a component by using an input dictionary with pre-requisites
+
+        Args:
+            X (X: Dict[str, Any]): Dependencies needed by current component to perform fit
+            y (Any): not used. To comply with sklearn API
+
+        Returns:
+            A instance of self
+        """
+
+        # Comply with mypy
+        # Notice that choice here stands for the component choice framework,
+        # where we dynamically build the configuration space by selecting the available
+        # component choices. In this case, is what trainer choices are available
+        assert self.choice is not None
+
+        # Setup a Logger and other logging support
+        # Writer is not pickable -- make sure it is not saved in self
+        writer = None
+        if 'use_tensorboard_logger' in X and X['use_tensorboard_logger']:
+            writer = SummaryWriter(log_dir=X['backend'].temporary_directory)
+
+        if X["torch_num_threads"] > 0:
+            torch.set_num_threads(X["torch_num_threads"])
+
+        self.budget_tracker = self.get_budget_tracker(X)
+
+        self.prepare_trainer(X)
+
         total_parameter_count, trainable_parameter_count = self.count_parameters(X['network'])
         self.run_summary = RunSummary(
             total_parameter_count,
@@ -493,15 +454,12 @@
         if self.checkpoint_dir is None:
             self.checkpoint_dir = tempfile.mkdtemp(dir=X['backend'].temporary_directory)
 
-<<<<<<< HEAD
         if not os.path.exists(self.checkpoint_dir):
             os.makedirs(self.checkpoint_dir, exist_ok=True)
-        epochs_since_best = self.run_summary.get_last_epoch() - self.run_summary.get_best_epoch()
-=======
+
         last_epoch = self.run_summary.get_last_epoch()
         best_epoch = self.run_summary.get_best_epoch(split_type=self.early_stopping_split_type)
         epochs_since_best = last_epoch - best_epoch
->>>>>>> bdd3fa81
 
         # Save the checkpoint if there is a new best epoch
         best_path = os.path.join(self.checkpoint_dir, 'best.pth')
