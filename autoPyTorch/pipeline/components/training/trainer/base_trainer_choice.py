--- conflicted
+++ resolved
@@ -408,13 +408,8 @@
             # change model
             update_model_state_dict_from_swa(X['network'], self.choice.swa_model.state_dict())
             if self.choice.use_snapshot_ensemble:
-<<<<<<< HEAD
                 # we update only the last network which pertains to the stochastic weight averaging model
                 swa_utils.update_bn(X['train_data_loader'], self.choice.model_snapshots[-1].double())
-=======
-                for model in self.choice.model_snapshots:
-                    swa_utils.update_bn(loader=X['train_data_loader'], model=model.double())
->>>>>>> 42a76764
 
         # wrap up -- add score if not evaluating every epoch
         if not self.eval_valid_each_epoch(X):
