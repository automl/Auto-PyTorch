--- conflicted
+++ resolved
@@ -71,15 +71,6 @@
                                         ) -> ConfigurationSpace:
         alpha = UniformFloatHyperparameter(
             "alpha", alpha[0][0], alpha[0][1], default_value=alpha[1])
-<<<<<<< HEAD
-        weighted_loss = CategoricalHyperparameter("weighted_loss", choices=weighted_loss[0],
-                                                  default_value=weighted_loss[1])
-        cs = ConfigurationSpace()
-        cs.add_hyperparameters([alpha])
-        if dataset_properties is not None:
-            if STRING_TO_TASK_TYPES[dataset_properties['task_type']] not in CLASSIFICATION_TASKS:
-                cs.add_hyperparameters([weighted_loss])
-=======
 
         cs = ConfigurationSpace()
         cs.add_hyperparameters([alpha])
@@ -89,5 +80,4 @@
                                                           choices=weighted_loss[0],
                                                           default_value=weighted_loss[1])
                 cs.add_hyperparameter(weighted_loss)
->>>>>>> dce6a5c1
         return cs