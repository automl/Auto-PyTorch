--- conflicted
+++ resolved
@@ -60,52 +60,11 @@
 
     @staticmethod
     def get_hyperparameter_search_space(
-<<<<<<< HEAD
-            dataset_properties: Optional[Dict] = None,
-            weighted_loss: HyperparameterSearchSpace = HyperparameterSearchSpace(
-                hyperparameter="weighted_loss",
-                value_range=(1, ),
-                default_value=1),
-            la_steps: HyperparameterSearchSpace = HyperparameterSearchSpace(
-                hyperparameter="la_steps",
-                value_range=(5, 10),
-                default_value=6,
-                log=False),
-            la_alpha: HyperparameterSearchSpace = HyperparameterSearchSpace(
-                hyperparameter="la_alpha",
-                value_range=(0.5, 0.8),
-                default_value=0.6,
-                log=False),
-            use_lookahead_optimizer: HyperparameterSearchSpace = HyperparameterSearchSpace(
-                hyperparameter="use_lookahead_optimizer",
-                value_range=(True, False),
-                default_value=True),
-            use_stochastic_weight_averaging: HyperparameterSearchSpace = HyperparameterSearchSpace(
-                hyperparameter="use_stochastic_weight_averaging",
-                value_range=(True, False),
-                default_value=True),
-            use_snapshot_ensemble: HyperparameterSearchSpace = HyperparameterSearchSpace(
-                hyperparameter="use_snapshot_ensemble",
-                value_range=(True, False),
-                default_value=True),
-            se_lastk: HyperparameterSearchSpace = HyperparameterSearchSpace(
-                hyperparameter="se_lastk",
-                value_range=(3, ),
-                default_value=3),
-            patch_ratio: HyperparameterSearchSpace = HyperparameterSearchSpace(
-                hyperparameter="patch_ratio",
-                value_range=(0, 1),
-                default_value=0.2),
-            cutout_prob: HyperparameterSearchSpace = HyperparameterSearchSpace(
-                hyperparameter="cutout_prob",
-                value_range=(0, 1),
-                default_value=0.2),
-=======
         dataset_properties: Optional[Dict] = None,
         weighted_loss: HyperparameterSearchSpace = HyperparameterSearchSpace(
             hyperparameter="weighted_loss",
-            value_range=(True, False),
-            default_value=True),
+            value_range=(1, ),
+            default_value=1),
         la_steps: HyperparameterSearchSpace = HyperparameterSearchSpace(
             hyperparameter="la_steps",
             value_range=(5, 10),
@@ -140,7 +99,6 @@
             hyperparameter="cutout_prob",
             value_range=(0, 1),
             default_value=0.2),
->>>>>>> 42a76764
     ) -> ConfigurationSpace:
 
         cs = ConfigurationSpace()
