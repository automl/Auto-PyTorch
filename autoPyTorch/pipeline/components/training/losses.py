"""
Loss functions available in autoPyTorch

Classification:
            CrossEntropyLoss: supports multiclass, binary output types
            BCEWithLogitsLoss: supports binary output types
        Default: CrossEntropyLoss
Regression:
            MSELoss: supports continuous output types
            L1Loss: supports continuous output types
        Default: MSELoss
"""
from typing import Any, Dict, Optional, Type

import torch
from torch.nn.modules.loss import (
    BCEWithLogitsLoss,
    CrossEntropyLoss,
    L1Loss,
    MSELoss
)
from torch.nn.modules.loss import _Loss as Loss

from autoPyTorch.constants import BINARY, CLASSIFICATION_TASKS, CONTINUOUS, MULTICLASS, REGRESSION_TASKS, \
    FORECASTING_TASKS, STRING_TO_OUTPUT_TYPES, STRING_TO_TASK_TYPES, TASK_TYPES_TO_STRING


class LogProbLoss(Loss):
    __constants__ = ['reduction']

    def __init__(self, reduction: str = 'mean') -> None:
        super(LogProbLoss, self).__init__(reduction)

    def forward(self, input_dist: torch.distributions.Distribution, target_tensor: torch.Tensor) -> torch.Tensor:
        scores = input_dist.log_prob(target_tensor)
        if self.reduction == 'mean':
            return - scores.mean()
        elif self.reduction == 'sum':
            return - scores.sum()
        else:
            return -scores


losses = dict(
    classification=dict(
        CrossEntropyLoss=dict(
            module=CrossEntropyLoss, supported_output_types=[MULTICLASS, BINARY]),
        BCEWithLogitsLoss=dict(
            module=BCEWithLogitsLoss, supported_output_types=[BINARY])),
    regression=dict(
        MSELoss=dict(
            module=MSELoss, supported_output_types=[CONTINUOUS]),
        L1Loss=dict(
            module=L1Loss, supported_output_types=[CONTINUOUS])),
    forecasting=dict(
        LogProbLoss=dict(
            module=LogProbLoss, supported_output_types=[CONTINUOUS]),
        MSELoss=dict(
            module=MSELoss, supported_output_types=[CONTINUOUS]),
        L1Loss=dict(
            module=L1Loss, supported_output_types=[CONTINUOUS]),
    ))

<<<<<<< HEAD
default_losses = dict(classification=CrossEntropyLoss, regression=MSELoss, forecasting=LogProbLoss)
=======
default_losses: Dict[str, Type[Loss]] = dict(classification=CrossEntropyLoss, regression=MSELoss)
>>>>>>> 06e67de5


def get_default(task: int) -> Type[Loss]:
    """
    Utility function to get default loss for the task
    Args:
        task (int):

    Returns:
        Type[torch.nn.modules.loss._Loss]
    """
    if task in CLASSIFICATION_TASKS:
        return default_losses['classification']
    elif task in REGRESSION_TASKS:
        return default_losses['regression']
    elif task in FORECASTING_TASKS:
        return default_losses['forecasting']
    else:
        raise ValueError("Invalid task type {}".format(TASK_TYPES_TO_STRING[task]))


def get_supported_losses(task: int, output_type: int) -> Dict[str, Type[Loss]]:
    """
    Utility function to get supported losses for a given task and output type
    Args:
        task (int): integer identifier for the task
        output_type: integer identifier for the output type of the task

    Returns:
        Returns a dictionary containing the losses supported for the given
        inputs. Key-Name, Value-Module
    """
    supported_losses = dict()
    if task in CLASSIFICATION_TASKS:
        for key, value in losses['classification'].items():
            if output_type in value['supported_output_types']:
                supported_losses[key] = value['module']
    elif task in REGRESSION_TASKS:
        for key, value in losses['regression'].items():
            if output_type in value['supported_output_types']:
                supported_losses[key] = value['module']
    elif task in FORECASTING_TASKS:
        for key, value in losses['forecasting'].items():
            if output_type in value['supported_output_types']:
                supported_losses[key] = value['module']
    return supported_losses


def get_loss(dataset_properties: Dict[str, Any], name: Optional[str] = None) -> Type[Loss]:
    """
    Utility function to get losses for the given dataset properties.
    If name is mentioned, checks if the loss is compatible with
    the dataset properties and returns the specific loss
    Args:
        dataset_properties (Dict[str, Any]): Dictionary containing
        properties of the dataset. Must contain task_type and
        output_type as strings.
        name (Optional[str]): name of the specific loss

    Returns:
        Type[torch.nn.modules.loss._Loss]
    """
    assert 'task_type' in dataset_properties, \
        "Expected dataset_properties to have task_type got {}".format(dataset_properties.keys())
    assert 'output_type' in dataset_properties, \
        "Expected dataset_properties to have output_type got {}".format(dataset_properties.keys())

    task = STRING_TO_TASK_TYPES[dataset_properties['task_type']]
    output_type = STRING_TO_OUTPUT_TYPES[dataset_properties['output_type']]
    supported_losses = get_supported_losses(task, output_type)

    if name is not None:
        if name not in supported_losses.keys():
            raise ValueError("Invalid name entered for task {}, and output type {} currently supported losses"
                             " for task include {}".format(dataset_properties['task_type'],
                                                           dataset_properties['output_type'],
                                                           list(supported_losses.keys())))
        else:
            loss = supported_losses[name]
    else:
        loss = get_default(task)

    return loss<|MERGE_RESOLUTION|>--- conflicted
+++ resolved
@@ -61,11 +61,9 @@
             module=L1Loss, supported_output_types=[CONTINUOUS]),
     ))
 
-<<<<<<< HEAD
-default_losses = dict(classification=CrossEntropyLoss, regression=MSELoss, forecasting=LogProbLoss)
-=======
-default_losses: Dict[str, Type[Loss]] = dict(classification=CrossEntropyLoss, regression=MSELoss)
->>>>>>> 06e67de5
+default_losses: Dict[str, Type[Loss]] = dict(classification=CrossEntropyLoss,
+                                             regression=MSELoss,
+                                             forecasting=LogProbLoss)
 
 
 def get_default(task: int) -> Type[Loss]:
