--- conflicted
+++ resolved
@@ -108,19 +108,11 @@
 
 
 def calculate_score(
-<<<<<<< HEAD
         target: np.ndarray,
         prediction: np.ndarray,
         task_type: int,
         metrics: Iterable[autoPyTorchMetric],
-        **score_kwargs: Dict
-=======
-    target: np.ndarray,
-    prediction: np.ndarray,
-    task_type: int,
-    metrics: Iterable[autoPyTorchMetric],
->>>>>>> 06e67de5
-) -> Dict[str, float]:
+        **score_kwargs: Dict) -> Dict[str, float]:
     score_dict = dict()
     if task_type in FORECASTING_TASKS:
         cprediction = sanitize_array(prediction)
@@ -170,6 +162,7 @@
     prediction: np.ndarray,
     task_type: int,
     metrics: Iterable[autoPyTorchMetric],
+    **score_kwargs: Dict
 ) -> Dict[str, float]:
     """
     Returns a loss (a magnitude that allows casting the
@@ -189,6 +182,8 @@
             prediction is according to the solution.
         scoring_functions: List[Scorer]
             A list of metrics to calculate multiple losses
+        score_kwargs: Dict
+            additional arguments for computing scores
     Returns
     -------
         float or Dict[str, float]
@@ -199,6 +194,7 @@
         prediction=prediction,
         task_type=task_type,
         metrics=metrics,
+        **score_kwargs,
     )
 
     loss_dict = dict()
