--- conflicted
+++ resolved
@@ -309,32 +309,6 @@
         autoPyTorchMetric (Callable):
             Callable object that returns a scalar score; greater is better.
 
-<<<<<<< HEAD
-    Args:
-        name : str
-        Name of the metric
-        score_func : callable
-        Score function (or loss function) with signature
-        ``score_func(y, y_pred, **kwargs)``.
-    optimum : int or float, default=1
-        The best score achievable by the score function, i.e. maximum in case of
-        metric function and minimum in case of loss function.
-    greater_is_better : boolean, default=True
-        Whether score_func is a score function (default), meaning high is good,
-        or a loss function, meaning low is good. In the latter case, the
-        autoPyTorchMetric object will sign-flip the outcome of the score_func.
-    needs_proba : boolean, default=False
-        Whether score_func requires predict_proba to get probability estimates
-        out of a classifier.
-    needs_threshold : boolean, default=False
-        Whether score_func takes a continuous decision certainty.
-        This only works for binary classification.
-    do_forecasting : boolean, default=False
-        Whether
-    **kwargs : additional arguments
-        Additional parameters to be passed to score_func.
-=======
->>>>>>> 06e67de5
     """
     sign = 1 if greater_is_better else -1
     if needs_proba:
