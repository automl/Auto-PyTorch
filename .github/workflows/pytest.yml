--- conflicted
+++ resolved
@@ -29,11 +29,7 @@
     - name: Run tests
       run: |
         if [ ${{ matrix.code-cov }} ]; then codecov='--cov=autoPyTorch --cov-report=xml'; fi
-<<<<<<< HEAD
-        python -m pytest --durations=20 --timeout=300 --timeout-method=thread -v $codecov test
-=======
         python -m pytest --durations=20 --timeout=500 --timeout-method=thread -v $codecov test
->>>>>>> dce6a5c1
     - name: Check for files left behind by test
       if: ${{ always() }}
       run: |
